--- conflicted
+++ resolved
@@ -4,14 +4,8 @@
 //! [seam carving]: https://en.wikipedia.org/wiki/Seam_carving
 
 use crate::definitions::{HasBlack, Image};
-<<<<<<< HEAD
-use crate::gradients::sobel_gradient_map;
-#[cfg(feature = "rayon")]
-use crate::gradients::sobel_gradient_map_parallel;
-=======
 use crate::gradients::gradients;
 use crate::kernel::{self};
->>>>>>> 092c3f1c
 use crate::map::{map_colors, WithChannel};
 use image::{GrayImage, Luma, Pixel, Rgb};
 use std::cmp::min;
@@ -48,36 +42,6 @@
     result
 }
 
-/// Reduces the width of an image using seam carving.
-///
-/// Warning: this is very slow! It implements the algorithm from
-/// <https://inst.eecs.berkeley.edu/~cs194-26/fa16/hw/proj4-seamcarving/imret.pdf>, with some
-/// extra unnecessary allocations thrown in. Rather than attempting to optimise the implementation
-/// of this inherently slow algorithm, the planned next step is to switch to the algorithm from
-/// <https://users.cs.cf.ac.uk/Paul.Rosin/resources/papers/seam-carving-ChinaF.pdf>.
-pub fn shrink_width_parallel<P>(image: &Image<P>, target_width: u32) -> Image<P>
-// TODO: this is pretty silly! We should just be able to express that we want a pixel which is a slice of integral values
-where
-    P: Pixel<Subpixel = u8> + WithChannel<u16> + WithChannel<i16> + Send + Sync,
-    <P as WithChannel<i16>>::Pixel: Send + Sync,
-    <P as WithChannel<u16>>::Pixel: HasBlack,
-{
-    assert!(
-        target_width <= image.width(),
-        "target_width must be <= input image width"
-    );
-
-    let iterations = image.width() - target_width;
-    let mut result = image.clone();
-
-    for _ in 0..iterations {
-        let seam = find_vertical_seam_parallel(&result);
-        result = remove_vertical_seam(&result, &seam);
-    }
-
-    result
-}
-
 /// Computes an 8-connected path from the bottom of the image to the top whose sum of
 /// gradient magnitudes is minimal.
 pub fn find_vertical_seam<P>(image: &Image<P>) -> VerticalSeam
@@ -101,76 +65,6 @@
             Luma([gradient_mean as u32])
         },
     );
-
-    // Find the least energy path through the gradient image.
-    for y in 1..height {
-        for x in 0..width {
-            set_path_energy(&mut gradients, x, y);
-        }
-    }
-
-    // Retrace our steps to find the vertical seam.
-    let mut min_x = 0;
-    let mut min_energy = gradients.get_pixel(0, height - 1)[0];
-
-    for x in 1..width {
-        let c = gradients.get_pixel(x, height - 1)[0];
-        if c < min_energy {
-            min_x = x;
-            min_energy = c;
-        }
-    }
-
-    let mut seam = Vec::with_capacity(height as usize);
-
-    seam.push(min_x);
-
-    let mut last_x = min_x;
-
-    for y in (1..height).rev() {
-        let above = gradients.get_pixel(last_x, y - 1)[0];
-        if last_x > 0 {
-            let left = gradients.get_pixel(last_x - 1, y - 1)[0];
-            if left < above {
-                min_x = last_x - 1;
-                min_energy = left;
-            }
-        }
-        if last_x < width - 1 {
-            let right = gradients.get_pixel(last_x + 1, y - 1)[0];
-            if right < min_energy {
-                min_x = last_x + 1;
-                min_energy = right;
-            }
-        }
-
-        last_x = min_x;
-        seam.push(min_x);
-    }
-
-    VerticalSeam(seam)
-}
-
-/// Computes an 8-connected path from the bottom of the image to the top whose sum of
-/// gradient magnitudes is minimal.
-#[cfg(feature = "rayon")]
-pub fn find_vertical_seam_parallel<P>(image: &Image<P>) -> VerticalSeam
-where
-    P: Pixel<Subpixel = u8> + WithChannel<u16> + WithChannel<i16> + Send + Sync,
-    <P as WithChannel<i16>>::Pixel: Send + Sync,
-    <P as WithChannel<u16>>::Pixel: HasBlack,
-{
-    let (width, height) = image.dimensions();
-    assert!(
-        image.width() >= 2,
-        "Cannot find seams if image width is < 2"
-    );
-
-    let mut gradients = sobel_gradient_map_parallel(image, |p| {
-        let gradient_sum: u16 = p.channels().iter().sum();
-        let gradient_mean: u16 = gradient_sum / P::CHANNEL_COUNT as u16;
-        Luma([gradient_mean as u32])
-    });
 
     // Find the least energy path through the gradient image.
     for y in 1..height {
@@ -313,24 +207,7 @@
         };
     }
 
-    macro_rules! bench_shrink_width_parallel {
-        ($name:ident, side: $s:expr, shrink_by: $m:expr) => {
-            #[bench]
-            fn $name(b: &mut Bencher) {
-                let image = gray_bench_image($s, $s);
-                b.iter(|| {
-                    let filtered = shrink_width_parallel(&image, $s - $m);
-                    black_box(filtered);
-                })
-            }
-        };
-    }
-
     bench_shrink_width!(bench_shrink_width_s100_r1, side: 100, shrink_by: 1);
     bench_shrink_width!(bench_shrink_width_s100_r4, side: 100, shrink_by: 4);
     bench_shrink_width!(bench_shrink_width_s100_r8, side: 100, shrink_by: 8);
-
-    bench_shrink_width_parallel!(bench_shrink_width_parallel_s100_r1, side: 100, shrink_by: 1);
-    bench_shrink_width_parallel!(bench_shrink_width_parallel_s100_r4, side: 100, shrink_by: 4);
-    bench_shrink_width_parallel!(bench_shrink_width_parallel_s100_r8, side: 100, shrink_by: 8);
 }