//! Functions for computing gradients of image intensities.

<<<<<<< HEAD
use crate::definitions::{HasBlack, Image};
use crate::filter::filter3x3;
#[cfg(feature = "rayon")]
use crate::filter::filter3x3_parallel;
=======
use crate::definitions::{Clamp, HasBlack, Image};
use crate::filter::{filter, filter_clamped};
use crate::kernel::{self, Kernel};
>>>>>>> 092c3f1c
use crate::map::{ChannelMap, WithChannel};
use image::{GenericImage, GenericImageView, GrayImage, Luma, Pixel};
use itertools::multizip;

/// A special version of `gradient()` function for greyscale images which doesn't require giving a
/// pixel mapping function.
pub fn gradients_greyscale<P, F, Q>(
    image: &GrayImage,
    kernel1: Kernel<i32>,
    kernel2: Kernel<i32>,
) -> Image<Luma<u16>> {
    gradients(image, kernel1, kernel2, |p| p)
}

// TODO: Returns directions as well as magnitudes.
// TODO: Support filtering without allocating a fresh image - filtering functions could
// TODO: take some kind of pixel-sink. This would allow us to compute gradient magnitudes
// TODO: and directions without allocating intermediates for vertical and horizontal gradients.
//
/// Computes per-channel gradients using the given horizontal and vertical kernels and calls `f`
/// to compute each output pixel.
///
/// # Examples
/// ```
/// # extern crate image;
/// # #[macro_use]
/// # extern crate imageproc;
/// # fn main() {
/// use imageproc::gradients::gradients;
/// use imageproc::kernel::Kernel;
/// use imageproc::kernel;
/// use image::Luma;
/// use std::cmp;
///
/// // A shallow horizontal gradient in the red
/// // channel, a steeper vertical gradient in the
/// // blue channel, constant in the green channel.
/// let input = rgb_image!(
///     [0, 5, 0], [1, 5, 0], [2, 5, 0];
///     [0, 5, 2], [1, 5, 2], [2, 5, 2];
///     [0, 5, 4], [1, 5, 4], [2, 5, 4]
/// );
///
/// // Computing independent per-channel gradients.
/// let channel_gradient = rgb_image!(type: u16,
///     [ 4,  0,  8], [ 8,  0,  8], [ 4,  0,  8];
///     [ 4,  0, 16], [ 8,  0, 16], [ 4,  0, 16];
///     [ 4,  0,  8], [ 8,  0,  8], [ 4,  0,  8]
/// );
///
/// let horizontal_kernel = kernel::SOBEL_HORIZONTAL_3X3;
/// let vertical_kernel = kernel::SOBEL_VERTICAL_3X3;
///
/// assert_pixels_eq!(
///     gradients(&input, horizontal_kernel, vertical_kernel, |p| p),
///     channel_gradient
/// );
///
/// // Defining the gradient of an RGB image to be the
/// // mean of its per-channel gradients.
/// let mean_gradient = gray_image!(type: u16,
///     4, 5, 4;
///     6, 8, 6;
///     4, 5, 4
/// );
///
/// assert_pixels_eq!(
///     gradients(&input, horizontal_kernel, vertical_kernel, |p| {
///         let mean = (p[0] + p[1] + p[2]) / 3;
///         Luma([mean])
///     }),
///     mean_gradient
/// );
///
/// // Defining the gradient of an RGB image to be the pixelwise
/// // maximum of its per-channel gradients.
/// let max_gradient = gray_image!(type: u16,
///      8,  8,  8;
///     16, 16, 16;
///      8,  8,  8
/// );
///
/// assert_pixels_eq!(
///     gradients(&input, horizontal_kernel, vertical_kernel, |p| {
///         let max = cmp::max(cmp::max(p[0], p[1]), p[2]);
///         Luma([max])
///     }),
///     max_gradient
/// );
/// # }
pub fn gradients<P, F, Q>(
    image: &Image<P>,
    kernel1: Kernel<i32>,
    kernel2: Kernel<i32>,
    f: F,
) -> Image<Q>
where
    P: Pixel<Subpixel = u8> + WithChannel<u16> + WithChannel<i16>,
    Q: Pixel,
    ChannelMap<P, u16>: HasBlack,
    F: Fn(ChannelMap<P, u16>) -> Q,
{
    let pass1: Image<ChannelMap<P, i16>> = filter(image, kernel1, |channel, acc| {
        *channel = <i16 as Clamp<i32>>::clamp(acc)
    });
    let pass2: Image<ChannelMap<P, i16>> = filter(image, kernel2, |channel, acc| {
        *channel = <i16 as Clamp<i32>>::clamp(acc)
    });

    let (width, height) = image.dimensions();
    let mut out = Image::<Q>::new(width, height);

    // This would be more concise using itertools::multizip over image pixels, but that increased runtime by around 20%
    for y in 0..height {
        for x in 0..width {
            // JUSTIFICATION
            //  Benefit
            //      Using checked indexing here makes this gradients 1.1x slower,
            //      as measured by bench_sobel_gradients
            //  Correctness
            //      x and y are in bounds for image by construction,
            //      vertical and horizontal are the result of calling filter_clamped on image,
            //      and filter_clamped returns an image of the same size as its input
            let (h, v) = unsafe { (pass1.unsafe_get_pixel(x, y), pass2.unsafe_get_pixel(x, y)) };
            let mut p = ChannelMap::<P, u16>::black();

            for (h, v, p) in multizip((h.channels(), v.channels(), p.channels_mut())) {
                *p = gradient_magnitude(*h as f32, *v as f32);
            }

            // JUSTIFICATION
            //  Benefit
            //      Using checked indexing here makes this sobel_gradients 1.1x slower,
            //      as measured by bench_sobel_gradients
            //  Correctness
            //      x and y are in bounds for image by construction,
            //      and out has the same dimensions
            unsafe {
                out.unsafe_put_pixel(x, y, f(p));
            }
        }
    }

    out
}

#[inline]
fn gradient_magnitude(dx: f32, dy: f32) -> u16 {
    (dx.powi(2) + dy.powi(2)).sqrt() as u16
}

/// Convolves an image with the [`HORIZONTAL_SOBEL`](static.HORIZONTAL_SOBEL.html)
/// kernel to detect horizontal gradients.
#[deprecated(
    since = "0.25.0",
    note = "users should instead use `filter_clamped(image, kernel::SOBEL_HORIZONTAL_3X3)` which is more flexible and explicit"
)]
pub fn horizontal_sobel(image: &GrayImage) -> Image<Luma<i16>> {
    filter_clamped(image, kernel::SOBEL_HORIZONTAL_3X3)
}

#[cfg(feature = "rayon")]
#[cfg_attr(docsrs, doc(cfg(feature = "rayon")))]
/// Convolves an image with the [`HORIZONTAL_SOBEL`](static.HORIZONTAL_SOBEL.html)
/// kernel to detect horizontal gradients. This version uses rayon to parallelize the computation.
pub fn horizontal_sobel_parallel(image: &GrayImage) -> Image<Luma<i16>> {
    filter3x3_parallel(image, &HORIZONTAL_SOBEL)
}

/// Convolves an image with the [`VERTICAL_SOBEL`](static.VERTICAL_SOBEL.html)
/// kernel to detect vertical gradients.
#[deprecated(
    since = "0.25.0",
    note = "users should instead use `filter_clamped(image, kernel::SOBEL_VERTICAL_3X3)` which is more flexible and explicit"
)]
pub fn vertical_sobel(image: &GrayImage) -> Image<Luma<i16>> {
    filter_clamped(image, kernel::SOBEL_VERTICAL_3X3)
}

#[cfg(feature = "rayon")]
#[cfg_attr(docsrs, doc(cfg(feature = "rayon")))]
/// Convolves an image with the [`VERTICAL_SOBEL`](static.VERTICAL_SOBEL.html)
/// kernel to detect vertical gradients. This version uses rayon to parallelize the computation.
pub fn vertical_sobel_parallel(image: &GrayImage) -> Image<Luma<i16>> {
    filter3x3_parallel(image, &VERTICAL_SOBEL)
}

/// Convolves an image with the [`HORIZONTAL_SCHARR`](static.HORIZONTAL_SCHARR.html)
/// kernel to detect horizontal gradients.
#[deprecated(
    since = "0.25.0",
    note = "users should instead use `filter_clamped(image, kernel::SCHARR_HORIZONTAL_3X3)` which is more flexible and explicit"
)]
pub fn horizontal_scharr(image: &GrayImage) -> Image<Luma<i16>> {
    filter_clamped(image, kernel::SCHARR_HORIZONTAL_3X3)
}

#[cfg(feature = "rayon")]
#[cfg_attr(docsrs, doc(cfg(feature = "rayon")))]
/// Convolves an image with the [`HORIZONTAL_SCHARR`](static.HORIZONTAL_SCHARR.html)
/// kernel to detect horizontal gradients. This version uses rayon to parallelize the computation.
pub fn horizontal_scharr_parallel(image: &GrayImage) -> Image<Luma<i16>> {
    filter3x3_parallel(image, &HORIZONTAL_SCHARR)
}

/// Convolves an image with the [`VERTICAL_SCHARR`](static.VERTICAL_SCHARR.html)
/// kernel to detect vertical gradients.
#[deprecated(
    since = "0.25.0",
    note = "users should instead use `filter_clamped(image, kernel::SCHARR_VERTICAL_3X3)` which is more flexible and explicit"
)]
pub fn vertical_scharr(image: &GrayImage) -> Image<Luma<i16>> {
    filter_clamped(image, kernel::SCHARR_VERTICAL_3X3)
}

#[cfg(feature = "rayon")]
#[cfg_attr(docsrs, doc(cfg(feature = "rayon")))]
/// Convolves an image with the [`VERTICAL_SCHARR`](static.VERTICAL_SCHARR.html)
/// kernel to detect vertical gradients. This version uses rayon to parallelize the computation.
pub fn vertical_scharr_parallel(image: &GrayImage) -> Image<Luma<i16>> {
    filter3x3_parallel(image, &VERTICAL_SCHARR)
}

/// Convolves an image with the [`HORIZONTAL_PREWITT`](static.HORIZONTAL_PREWITT.html)
/// kernel to detect horizontal gradients.
#[deprecated(
    since = "0.25.0",
    note = "users should instead use `filter_clamped(image, kernel::PREWITT_HORIZONTAL_3X3)` which is more flexible and explicit"
)]
pub fn horizontal_prewitt(image: &GrayImage) -> Image<Luma<i16>> {
    filter_clamped(image, kernel::PREWITT_HORIZONTAL_3X3)
}

#[cfg(feature = "rayon")]
#[cfg_attr(docsrs, doc(cfg(feature = "rayon")))]
/// Convolves an image with the [`HORIZONTAL_PREWITT`](static.HORIZONTAL_PREWITT.html)
/// kernel to detect horizontal gradients. This version uses rayon to parallelize the computation.
pub fn horizontal_prewitt_parallel(image: &GrayImage) -> Image<Luma<i16>> {
    filter3x3_parallel(image, &HORIZONTAL_PREWITT)
}

/// Convolves an image with the [`VERTICAL_PREWITT`](static.VERTICAL_PREWITT.html)
/// kernel to detect vertical gradients.
#[deprecated(
    since = "0.25.0",
    note = "users should instead use `filter_clamped(image, kernel::PREWITT_VERTICAL_3X3)` which is more flexible and explicit"
)]
pub fn vertical_prewitt(image: &GrayImage) -> Image<Luma<i16>> {
    filter_clamped(image, kernel::PREWITT_VERTICAL_3X3)
}

#[cfg(feature = "rayon")]
#[cfg_attr(docsrs, doc(cfg(feature = "rayon")))]
/// Convolves an image with the [`VERTICAL_PREWITT`](static.VERTICAL_PREWITT.html)
/// kernel to detect vertical gradients. This version uses rayon to parallelize the computation.
pub fn vertical_prewitt_parallel(image: &GrayImage) -> Image<Luma<i16>> {
    filter3x3_parallel(image, &VERTICAL_PREWITT)
}

/// Returns the magnitudes of gradients in an image using Sobel filters.
#[deprecated(
    since = "0.25.0",
    note = "users should instead use `gradients_greyscale(image, kernel::SOBEL_HORIZONTAL_3X3, Kernel::SOBEL_VERTICAL_3X3)` which is more flexible and explicit"
)]
pub fn sobel_gradients(image: &GrayImage) -> Image<Luma<u16>> {
    gradients(
        image,
        kernel::SOBEL_HORIZONTAL_3X3,
        kernel::SOBEL_VERTICAL_3X3,
        |p| p,
    )
}

/// Returns the magnitudes of gradients in an image using Prewitt filters.
#[deprecated(
    since = "0.25.0",
    note = "users should instead use `gradients_greyscale(image, kernel::PREWITT_HORIZONTAL_3X3, Kernel::PREWITT_VERTICAL_3X3)` which is more flexible and explicit"
)]
pub fn prewitt_gradients(image: &GrayImage) -> Image<Luma<u16>> {
    gradients(
        image,
        kernel::PREWITT_HORIZONTAL_3X3,
        kernel::PREWITT_VERTICAL_3X3,
        |p| p,
    )
}

#[cfg(feature = "rayon")]
#[cfg_attr(docsrs, doc(cfg(feature = "rayon")))]
/// Returns the magnitudes of gradients in an image using Sobel filters.
/// This version uses rayon to parallelize the computation.
pub fn sobel_gradients_parallel(image: &GrayImage) -> Image<Luma<u16>> {
    gradients_parallel(image, &HORIZONTAL_SOBEL, &VERTICAL_SOBEL, |p| p)
}

/// Computes per-channel gradients using Sobel filters and calls `f`
/// to compute each output pixel.
///
/// # Examples
/// ```
/// # extern crate image;
/// # #[macro_use]
/// # extern crate imageproc;
/// # fn main() {
/// use imageproc::gradients::{sobel_gradient_map};
/// use image::Luma;
/// use std::cmp;
///
/// // A shallow horizontal gradient in the red
/// // channel, a steeper vertical gradient in the
/// // blue channel, constant in the green channel.
/// let input = rgb_image!(
///     [0, 5, 0], [1, 5, 0], [2, 5, 0];
///     [0, 5, 2], [1, 5, 2], [2, 5, 2];
///     [0, 5, 4], [1, 5, 4], [2, 5, 4]
/// );
///
/// // Computing independent per-channel gradients.
/// let channel_gradient = rgb_image!(type: u16,
///     [ 4,  0,  8], [ 8,  0,  8], [ 4,  0,  8];
///     [ 4,  0, 16], [ 8,  0, 16], [ 4,  0, 16];
///     [ 4,  0,  8], [ 8,  0,  8], [ 4,  0,  8]
/// );
///
/// assert_pixels_eq!(
///     sobel_gradient_map(&input, |p| p),
///     channel_gradient
/// );
///
/// // Defining the gradient of an RGB image to be the
/// // mean of its per-channel gradients.
/// let mean_gradient = gray_image!(type: u16,
///     4, 5, 4;
///     6, 8, 6;
///     4, 5, 4
/// );
///
/// assert_pixels_eq!(
///     sobel_gradient_map(&input, |p| {
///         let mean = (p[0] + p[1] + p[2]) / 3;
///         Luma([mean])
///     }),
///     mean_gradient
/// );
///
/// // Defining the gradient of an RGB image to be the pixelwise
/// // maximum of its per-channel gradients.
/// let max_gradient = gray_image!(type: u16,
///      8,  8,  8;
///     16, 16, 16;
///      8,  8,  8
/// );
///
/// assert_pixels_eq!(
///     sobel_gradient_map(&input, |p| {
///         let max = cmp::max(cmp::max(p[0], p[1]), p[2]);
///         Luma([max])
///     }),
///     max_gradient
/// );
/// # }
#[deprecated(
    since = "0.25.0",
    note = "users should instead use `gradients(image, kernel::SOBEL_HORIZONTAL_3X3, Kernel::SOBEL_VERTICAL_3X3, f)` which is more flexible and explicit"
)]
pub fn sobel_gradient_map<P, F, Q>(image: &Image<P>, f: F) -> Image<Q>
where
    P: Pixel<Subpixel = u8> + WithChannel<u16> + WithChannel<i16>,
    Q: Pixel,
    ChannelMap<P, u16>: HasBlack,
    F: Fn(ChannelMap<P, u16>) -> Q,
{
<<<<<<< HEAD
    gradients(image, &HORIZONTAL_SOBEL, &VERTICAL_SOBEL, f)
}

#[cfg(feature = "rayon")]
#[cfg_attr(docsrs, doc(cfg(feature = "rayon")))]
/// Computes per-channel gradients using Sobel filters and calls `f`
/// to compute each output pixel. This version uses rayon to parallelize the computation.
///
/// # Examples
/// ```
/// # extern crate image;
/// # #[macro_use]
/// # extern crate imageproc;
/// # fn main() {
/// use imageproc::gradients::{sobel_gradient_map};
/// use image::Luma;
/// use std::cmp;
///
/// // A shallow horizontal gradient in the red
/// // channel, a steeper vertical gradient in the
/// // blue channel, constant in the green channel.
/// let input = rgb_image!(
///     [0, 5, 0], [1, 5, 0], [2, 5, 0];
///     [0, 5, 2], [1, 5, 2], [2, 5, 2];
///     [0, 5, 4], [1, 5, 4], [2, 5, 4]
/// );
///
/// // Computing independent per-channel gradients.
/// let channel_gradient = rgb_image!(type: u16,
///     [ 4,  0,  8], [ 8,  0,  8], [ 4,  0,  8];
///     [ 4,  0, 16], [ 8,  0, 16], [ 4,  0, 16];
///     [ 4,  0,  8], [ 8,  0,  8], [ 4,  0,  8]
/// );
///
/// assert_pixels_eq!(
///     sobel_gradient_map(&input, |p| p),
///     channel_gradient
/// );
///
/// // Defining the gradient of an RGB image to be the
/// // mean of its per-channel gradients.
/// let mean_gradient = gray_image!(type: u16,
///     4, 5, 4;
///     6, 8, 6;
///     4, 5, 4
/// );
///
/// assert_pixels_eq!(
///     sobel_gradient_map(&input, |p| {
///         let mean = (p[0] + p[1] + p[2]) / 3;
///         Luma([mean])
///     }),
///     mean_gradient
/// );
///
/// // Defining the gradient of an RGB image to be the pixelwise
/// // maximum of its per-channel gradients.
/// let max_gradient = gray_image!(type: u16,
///      8,  8,  8;
///     16, 16, 16;
///      8,  8,  8
/// );
///
/// assert_pixels_eq!(
///     sobel_gradient_map(&input, |p| {
///         let max = cmp::max(cmp::max(p[0], p[1]), p[2]);
///         Luma([max])
///     }),
///     max_gradient
/// );
/// # }
pub fn sobel_gradient_map_parallel<P, F, Q>(image: &Image<P>, f: F) -> Image<Q>
where
    P: Pixel<Subpixel = u8> + WithChannel<u16> + WithChannel<i16> + Send + Sync,
    <P as WithChannel<i16>>::Pixel: Send + Sync,
    Q: Pixel,
    ChannelMap<P, u16>: HasBlack,
    F: Fn(ChannelMap<P, u16>) -> Q,
{
    gradients_parallel(image, &HORIZONTAL_SOBEL, &VERTICAL_SOBEL, f)
}

/// Returns the magnitudes of gradients in an image using Prewitt filters.
pub fn prewitt_gradients(image: &GrayImage) -> Image<Luma<u16>> {
    gradients(image, &HORIZONTAL_PREWITT, &VERTICAL_PREWITT, |p| p)
}

#[cfg(feature = "rayon")]
#[cfg_attr(docsrs, doc(cfg(feature = "rayon")))]
/// Returns the magnitudes of gradients in an image using Prewitt filters.
/// This version uses rayon to parallelize the computation.
pub fn prewitt_gradients_parallel(image: &GrayImage) -> Image<Luma<u16>> {
    gradients_parallel(image, &HORIZONTAL_PREWITT, &VERTICAL_PREWITT, |p| p)
}

// TODO: Returns directions as well as magnitudes.
// TODO: Support filtering without allocating a fresh image - filtering functions could
// TODO: take some kind of pixel-sink. This would allow us to compute gradient magnitudes
// TODO: and directions without allocating intermediates for vertical and horizontal gradients.
fn gradients<P, F, Q>(
    image: &Image<P>,
    horizontal_kernel: &[i32; 9],
    vertical_kernel: &[i32; 9],
    f: F,
) -> Image<Q>
where
    P: Pixel<Subpixel = u8> + WithChannel<u16> + WithChannel<i16>,
    Q: Pixel,
    ChannelMap<P, u16>: HasBlack,
    F: Fn(ChannelMap<P, u16>) -> Q,
{
    let horizontal: Image<ChannelMap<P, i16>> = filter3x3::<_, _, i16>(image, horizontal_kernel);
    let vertical: Image<ChannelMap<P, i16>> = filter3x3::<_, _, i16>(image, vertical_kernel);

    let (width, height) = image.dimensions();
    let mut out = Image::<Q>::new(width, height);

    // This would be more concise using itertools::multizip over image pixels, but that increased runtime by around 20%
    for y in 0..height {
        for x in 0..width {
            // JUSTIFICATION
            //  Benefit
            //      Using checked indexing here makes this sobel_gradients 1.1x slower,
            //      as measured by bench_sobel_gradients
            //  Correctness
            //      x and y are in bounds for image by construction,
            //      vertical and horizontal are the result of calling filter3x3 on image,
            //      and filter3x3 returns an image of the same size as its input
            let (h, v) = unsafe {
                (
                    horizontal.unsafe_get_pixel(x, y),
                    vertical.unsafe_get_pixel(x, y),
                )
            };
            let mut p = ChannelMap::<P, u16>::black();

            for (h, v, p) in multizip((h.channels(), v.channels(), p.channels_mut())) {
                *p = gradient_magnitude(*h as f32, *v as f32);
            }

            // JUSTIFICATION
            //  Benefit
            //      Using checked indexing here makes this sobel_gradients 1.1x slower,
            //      as measured by bench_sobel_gradients
            //  Correctness
            //      x and y are in bounds for image by construction,
            //      and out has the same dimensions
            unsafe {
                out.unsafe_put_pixel(x, y, f(p));
            }
        }
    }

    out
}

// TODO: Returns directions as well as magnitudes.
// TODO: Support filtering without allocating a fresh image - filtering functions could
// TODO: take some kind of pixel-sink. This would allow us to compute gradient magnitudes
// TODO: and directions without allocating intermediates for vertical and horizontal gradients.
#[cfg(feature = "rayon")]
#[cfg_attr(docsrs, doc(cfg(feature = "rayon")))]
/// Similar to [`gradients`]. This version uses rayon to parallelize the computation.
fn gradients_parallel<P, F, Q>(
    image: &Image<P>,
    horizontal_kernel: &[i32; 9],
    vertical_kernel: &[i32; 9],
    f: F,
) -> Image<Q>
where
    P: Pixel<Subpixel = u8> + WithChannel<u16> + WithChannel<i16> + Send + Sync,
    <P as WithChannel<i16>>::Pixel: Send + Sync,
    Q: Pixel,
    ChannelMap<P, u16>: HasBlack,
    F: Fn(ChannelMap<P, u16>) -> Q,
{
    let horizontal: Image<ChannelMap<P, i16>> =
        filter3x3_parallel::<_, _, i16>(image, horizontal_kernel);
    let vertical: Image<ChannelMap<P, i16>> =
        filter3x3_parallel::<_, _, i16>(image, vertical_kernel);

    let (width, height) = image.dimensions();
    let mut out = Image::<Q>::new(width, height);

    // This would be more concise using itertools::multizip over image pixels, but that increased runtime by around 20%
    for y in 0..height {
        for x in 0..width {
            // JUSTIFICATION
            //  Benefit
            //      Using checked indexing here makes this sobel_gradients 1.1x slower,
            //      as measured by bench_sobel_gradients
            //  Correctness
            //      x and y are in bounds for image by construction,
            //      vertical and horizontal are the result of calling filter3x3 on image,
            //      and filter3x3 returns an image of the same size as its input
            let (h, v) = unsafe {
                (
                    horizontal.unsafe_get_pixel(x, y),
                    vertical.unsafe_get_pixel(x, y),
                )
            };
            let mut p = ChannelMap::<P, u16>::black();

            for (h, v, p) in multizip((h.channels(), v.channels(), p.channels_mut())) {
                *p = gradient_magnitude(*h as f32, *v as f32);
            }

            // JUSTIFICATION
            //  Benefit
            //      Using checked indexing here makes this sobel_gradients 1.1x slower,
            //      as measured by bench_sobel_gradients
            //  Correctness
            //      x and y are in bounds for image by construction,
            //      and out has the same dimensions
            unsafe {
                out.unsafe_put_pixel(x, y, f(p));
            }
        }
    }

    out
}

#[inline]
fn gradient_magnitude(dx: f32, dy: f32) -> u16 {
    (dx.powi(2) + dy.powi(2)).sqrt() as u16
=======
    gradients(
        image,
        kernel::SOBEL_HORIZONTAL_3X3,
        kernel::SOBEL_VERTICAL_3X3,
        f,
    )
>>>>>>> 092c3f1c
}

#[cfg(test)]
mod tests {
    use crate::filter::filter_clamped;

    use super::*;
    use image::{ImageBuffer, Luma};

    #[test]
    fn test_gradients_constant_image_sobel() {
        let image = ImageBuffer::from_pixel(5, 5, Luma([15u8]));
        let expected = ImageBuffer::from_pixel(5, 5, Luma([0u16]));

        assert_pixels_eq!(
            gradients(
                &image,
                kernel::SOBEL_HORIZONTAL_3X3,
                kernel::SOBEL_VERTICAL_3X3,
                |p| p
            ),
            expected
        );
    }
    #[test]
    fn test_gradients_constant_image_scharr() {
        let image = ImageBuffer::from_pixel(5, 5, Luma([15u8]));
        let expected = ImageBuffer::from_pixel(5, 5, Luma([0u16]));

        assert_pixels_eq!(
            gradients(
                &image,
                kernel::SCHARR_HORIZONTAL_3X3,
                kernel::SCHARR_VERTICAL_3X3,
                |p| p
            ),
            expected
        );
    }
    #[test]
    fn test_gradients_constant_image_prewitt() {
        let image = ImageBuffer::from_pixel(5, 5, Luma([15u8]));
        let expected = ImageBuffer::from_pixel(5, 5, Luma([0u16]));

        assert_pixels_eq!(
            gradients(
                &image,
                kernel::PREWITT_HORIZONTAL_3X3,
                kernel::PREWITT_VERTICAL_3X3,
                |p| p
            ),
            expected
        );
    }
    #[test]
    fn test_gradients_constant_image_roberts() {
        let image = ImageBuffer::from_pixel(5, 5, Luma([15u8]));
        let expected = ImageBuffer::from_pixel(5, 5, Luma([0u16]));

        assert_pixels_eq!(
            gradients(
                &image,
                kernel::ROBERTS_HORIZONTAL_2X2,
                kernel::ROBERTS_VERTICAL_2X2,
                |p| p
            ),
            expected
        );
    }

    #[test]
    fn test_horizontal_sobel_gradient_image() {
        let image = gray_image!(
            3, 2, 1;
            6, 5, 4;
            9, 8, 7);

        let expected = gray_image!(type: i16,
            -4, -8, -4;
            -4, -8, -4;
            -4, -8, -4);

        let filtered = filter_clamped(&image, kernel::SOBEL_HORIZONTAL_3X3);
        assert_pixels_eq!(filtered, expected);
    }

    #[test]
    fn test_vertical_sobel_gradient_image() {
        let image = gray_image!(
            3, 6, 9;
            2, 5, 8;
            1, 4, 7);

        let expected = gray_image!(type: i16,
            -4, -4, -4;
            -8, -8, -8;
            -4, -4, -4);

        let filtered = filter_clamped(&image, kernel::SOBEL_VERTICAL_3X3);
        assert_pixels_eq!(filtered, expected);
    }

    #[test]
    fn test_horizontal_scharr_gradient_image() {
        let image = gray_image!(
            3, 2, 1;
            6, 5, 4;
            9, 8, 7);

        let expected = gray_image!(type: i16,
            -16, -32, -16;
            -16, -32, -16;
            -16, -32, -16);

        let filtered = filter_clamped(&image, kernel::SCHARR_HORIZONTAL_3X3);
        assert_pixels_eq!(filtered, expected);
    }

    #[test]
    fn test_vertical_scharr_gradient_image() {
        let image = gray_image!(
            3, 6, 9;
            2, 5, 8;
            1, 4, 7);

        let expected = gray_image!(type: i16,
            -16, -16, -16;
            -32, -32, -32;
            -16, -16, -16);

        let filtered = filter_clamped(&image, kernel::SCHARR_VERTICAL_3X3);
        assert_pixels_eq!(filtered, expected);
    }

    #[test]
    fn test_horizontal_prewitt_gradient_image() {
        let image = gray_image!(
            3, 2, 1;
            6, 5, 4;
            9, 8, 7);

        let expected = gray_image!(type: i16,
            -3, -6, -3;
            -3, -6, -3;
            -3, -6, -3);

        let filtered = filter_clamped(&image, kernel::PREWITT_HORIZONTAL_3X3);
        assert_pixels_eq!(filtered, expected);
    }

    #[test]
    fn test_vertical_prewitt_gradient_image() {
        let image = gray_image!(
            3, 6, 9;
            2, 5, 8;
            1, 4, 7);

        let expected = gray_image!(type: i16,
            -3, -3, -3;
            -6, -6, -6;
            -3, -3, -3);

        let filtered = filter_clamped(&image, kernel::PREWITT_VERTICAL_3X3);
        assert_pixels_eq!(filtered, expected);
    }

    #[test]
    fn test_horizontal_roberts_gradient_image() {
        let image = gray_image!(
            3, 6, 9;
            2, 5, 8;
            1, 4, 7);

        let expected = gray_image!(type: i16,
            0, -3, -3;
            1, -2, -2;
            1, -2, -2);

        let filtered = filter_clamped(&image, kernel::ROBERTS_HORIZONTAL_2X2);
        assert_pixels_eq!(filtered, expected);
    }
    #[test]
    fn test_vertical_roberts_gradient_image() {
        let image = gray_image!(
            3, 6, 9;
            2, 5, 8;
            1, 4, 7);

        let expected = gray_image!(type: i16,
            0, 3, 3;
            1, 4, 4;
            1, 4, 4);

        let filtered = filter_clamped(&image, kernel::ROBERTS_VERTICAL_2X2);
        assert_pixels_eq!(filtered, expected);
    }
}

#[cfg(not(miri))]
#[cfg(test)]
mod benches {
    use super::*;
    use crate::utils::gray_bench_image;
    use test::{black_box, Bencher};

    #[bench]
    fn bench_sobel_gradients(b: &mut Bencher) {
        let image = gray_bench_image(500, 500);
        b.iter(|| {
            let gradients = gradients(
                &image,
                kernel::SOBEL_HORIZONTAL_3X3,
                kernel::SOBEL_VERTICAL_3X3,
                |p| p,
            );
            black_box(gradients);
        });
    }
}<|MERGE_RESOLUTION|>--- conflicted
+++ resolved
@@ -1,15 +1,8 @@
 //! Functions for computing gradients of image intensities.
 
-<<<<<<< HEAD
-use crate::definitions::{HasBlack, Image};
-use crate::filter::filter3x3;
-#[cfg(feature = "rayon")]
-use crate::filter::filter3x3_parallel;
-=======
 use crate::definitions::{Clamp, HasBlack, Image};
 use crate::filter::{filter, filter_clamped};
 use crate::kernel::{self, Kernel};
->>>>>>> 092c3f1c
 use crate::map::{ChannelMap, WithChannel};
 use image::{GenericImage, GenericImageView, GrayImage, Luma, Pixel};
 use itertools::multizip;
@@ -171,14 +164,6 @@
     filter_clamped(image, kernel::SOBEL_HORIZONTAL_3X3)
 }
 
-#[cfg(feature = "rayon")]
-#[cfg_attr(docsrs, doc(cfg(feature = "rayon")))]
-/// Convolves an image with the [`HORIZONTAL_SOBEL`](static.HORIZONTAL_SOBEL.html)
-/// kernel to detect horizontal gradients. This version uses rayon to parallelize the computation.
-pub fn horizontal_sobel_parallel(image: &GrayImage) -> Image<Luma<i16>> {
-    filter3x3_parallel(image, &HORIZONTAL_SOBEL)
-}
-
 /// Convolves an image with the [`VERTICAL_SOBEL`](static.VERTICAL_SOBEL.html)
 /// kernel to detect vertical gradients.
 #[deprecated(
@@ -189,14 +174,6 @@
     filter_clamped(image, kernel::SOBEL_VERTICAL_3X3)
 }
 
-#[cfg(feature = "rayon")]
-#[cfg_attr(docsrs, doc(cfg(feature = "rayon")))]
-/// Convolves an image with the [`VERTICAL_SOBEL`](static.VERTICAL_SOBEL.html)
-/// kernel to detect vertical gradients. This version uses rayon to parallelize the computation.
-pub fn vertical_sobel_parallel(image: &GrayImage) -> Image<Luma<i16>> {
-    filter3x3_parallel(image, &VERTICAL_SOBEL)
-}
-
 /// Convolves an image with the [`HORIZONTAL_SCHARR`](static.HORIZONTAL_SCHARR.html)
 /// kernel to detect horizontal gradients.
 #[deprecated(
@@ -207,14 +184,6 @@
     filter_clamped(image, kernel::SCHARR_HORIZONTAL_3X3)
 }
 
-#[cfg(feature = "rayon")]
-#[cfg_attr(docsrs, doc(cfg(feature = "rayon")))]
-/// Convolves an image with the [`HORIZONTAL_SCHARR`](static.HORIZONTAL_SCHARR.html)
-/// kernel to detect horizontal gradients. This version uses rayon to parallelize the computation.
-pub fn horizontal_scharr_parallel(image: &GrayImage) -> Image<Luma<i16>> {
-    filter3x3_parallel(image, &HORIZONTAL_SCHARR)
-}
-
 /// Convolves an image with the [`VERTICAL_SCHARR`](static.VERTICAL_SCHARR.html)
 /// kernel to detect vertical gradients.
 #[deprecated(
@@ -225,14 +194,6 @@
     filter_clamped(image, kernel::SCHARR_VERTICAL_3X3)
 }
 
-#[cfg(feature = "rayon")]
-#[cfg_attr(docsrs, doc(cfg(feature = "rayon")))]
-/// Convolves an image with the [`VERTICAL_SCHARR`](static.VERTICAL_SCHARR.html)
-/// kernel to detect vertical gradients. This version uses rayon to parallelize the computation.
-pub fn vertical_scharr_parallel(image: &GrayImage) -> Image<Luma<i16>> {
-    filter3x3_parallel(image, &VERTICAL_SCHARR)
-}
-
 /// Convolves an image with the [`HORIZONTAL_PREWITT`](static.HORIZONTAL_PREWITT.html)
 /// kernel to detect horizontal gradients.
 #[deprecated(
@@ -243,14 +204,6 @@
     filter_clamped(image, kernel::PREWITT_HORIZONTAL_3X3)
 }
 
-#[cfg(feature = "rayon")]
-#[cfg_attr(docsrs, doc(cfg(feature = "rayon")))]
-/// Convolves an image with the [`HORIZONTAL_PREWITT`](static.HORIZONTAL_PREWITT.html)
-/// kernel to detect horizontal gradients. This version uses rayon to parallelize the computation.
-pub fn horizontal_prewitt_parallel(image: &GrayImage) -> Image<Luma<i16>> {
-    filter3x3_parallel(image, &HORIZONTAL_PREWITT)
-}
-
 /// Convolves an image with the [`VERTICAL_PREWITT`](static.VERTICAL_PREWITT.html)
 /// kernel to detect vertical gradients.
 #[deprecated(
@@ -259,14 +212,6 @@
 )]
 pub fn vertical_prewitt(image: &GrayImage) -> Image<Luma<i16>> {
     filter_clamped(image, kernel::PREWITT_VERTICAL_3X3)
-}
-
-#[cfg(feature = "rayon")]
-#[cfg_attr(docsrs, doc(cfg(feature = "rayon")))]
-/// Convolves an image with the [`VERTICAL_PREWITT`](static.VERTICAL_PREWITT.html)
-/// kernel to detect vertical gradients. This version uses rayon to parallelize the computation.
-pub fn vertical_prewitt_parallel(image: &GrayImage) -> Image<Luma<i16>> {
-    filter3x3_parallel(image, &VERTICAL_PREWITT)
 }
 
 /// Returns the magnitudes of gradients in an image using Sobel filters.
@@ -295,14 +240,6 @@
         kernel::PREWITT_VERTICAL_3X3,
         |p| p,
     )
-}
-
-#[cfg(feature = "rayon")]
-#[cfg_attr(docsrs, doc(cfg(feature = "rayon")))]
-/// Returns the magnitudes of gradients in an image using Sobel filters.
-/// This version uses rayon to parallelize the computation.
-pub fn sobel_gradients_parallel(image: &GrayImage) -> Image<Luma<u16>> {
-    gradients_parallel(image, &HORIZONTAL_SOBEL, &VERTICAL_SOBEL, |p| p)
 }
 
 /// Computes per-channel gradients using Sobel filters and calls `f`
@@ -382,241 +319,12 @@
     ChannelMap<P, u16>: HasBlack,
     F: Fn(ChannelMap<P, u16>) -> Q,
 {
-<<<<<<< HEAD
-    gradients(image, &HORIZONTAL_SOBEL, &VERTICAL_SOBEL, f)
-}
-
-#[cfg(feature = "rayon")]
-#[cfg_attr(docsrs, doc(cfg(feature = "rayon")))]
-/// Computes per-channel gradients using Sobel filters and calls `f`
-/// to compute each output pixel. This version uses rayon to parallelize the computation.
-///
-/// # Examples
-/// ```
-/// # extern crate image;
-/// # #[macro_use]
-/// # extern crate imageproc;
-/// # fn main() {
-/// use imageproc::gradients::{sobel_gradient_map};
-/// use image::Luma;
-/// use std::cmp;
-///
-/// // A shallow horizontal gradient in the red
-/// // channel, a steeper vertical gradient in the
-/// // blue channel, constant in the green channel.
-/// let input = rgb_image!(
-///     [0, 5, 0], [1, 5, 0], [2, 5, 0];
-///     [0, 5, 2], [1, 5, 2], [2, 5, 2];
-///     [0, 5, 4], [1, 5, 4], [2, 5, 4]
-/// );
-///
-/// // Computing independent per-channel gradients.
-/// let channel_gradient = rgb_image!(type: u16,
-///     [ 4,  0,  8], [ 8,  0,  8], [ 4,  0,  8];
-///     [ 4,  0, 16], [ 8,  0, 16], [ 4,  0, 16];
-///     [ 4,  0,  8], [ 8,  0,  8], [ 4,  0,  8]
-/// );
-///
-/// assert_pixels_eq!(
-///     sobel_gradient_map(&input, |p| p),
-///     channel_gradient
-/// );
-///
-/// // Defining the gradient of an RGB image to be the
-/// // mean of its per-channel gradients.
-/// let mean_gradient = gray_image!(type: u16,
-///     4, 5, 4;
-///     6, 8, 6;
-///     4, 5, 4
-/// );
-///
-/// assert_pixels_eq!(
-///     sobel_gradient_map(&input, |p| {
-///         let mean = (p[0] + p[1] + p[2]) / 3;
-///         Luma([mean])
-///     }),
-///     mean_gradient
-/// );
-///
-/// // Defining the gradient of an RGB image to be the pixelwise
-/// // maximum of its per-channel gradients.
-/// let max_gradient = gray_image!(type: u16,
-///      8,  8,  8;
-///     16, 16, 16;
-///      8,  8,  8
-/// );
-///
-/// assert_pixels_eq!(
-///     sobel_gradient_map(&input, |p| {
-///         let max = cmp::max(cmp::max(p[0], p[1]), p[2]);
-///         Luma([max])
-///     }),
-///     max_gradient
-/// );
-/// # }
-pub fn sobel_gradient_map_parallel<P, F, Q>(image: &Image<P>, f: F) -> Image<Q>
-where
-    P: Pixel<Subpixel = u8> + WithChannel<u16> + WithChannel<i16> + Send + Sync,
-    <P as WithChannel<i16>>::Pixel: Send + Sync,
-    Q: Pixel,
-    ChannelMap<P, u16>: HasBlack,
-    F: Fn(ChannelMap<P, u16>) -> Q,
-{
-    gradients_parallel(image, &HORIZONTAL_SOBEL, &VERTICAL_SOBEL, f)
-}
-
-/// Returns the magnitudes of gradients in an image using Prewitt filters.
-pub fn prewitt_gradients(image: &GrayImage) -> Image<Luma<u16>> {
-    gradients(image, &HORIZONTAL_PREWITT, &VERTICAL_PREWITT, |p| p)
-}
-
-#[cfg(feature = "rayon")]
-#[cfg_attr(docsrs, doc(cfg(feature = "rayon")))]
-/// Returns the magnitudes of gradients in an image using Prewitt filters.
-/// This version uses rayon to parallelize the computation.
-pub fn prewitt_gradients_parallel(image: &GrayImage) -> Image<Luma<u16>> {
-    gradients_parallel(image, &HORIZONTAL_PREWITT, &VERTICAL_PREWITT, |p| p)
-}
-
-// TODO: Returns directions as well as magnitudes.
-// TODO: Support filtering without allocating a fresh image - filtering functions could
-// TODO: take some kind of pixel-sink. This would allow us to compute gradient magnitudes
-// TODO: and directions without allocating intermediates for vertical and horizontal gradients.
-fn gradients<P, F, Q>(
-    image: &Image<P>,
-    horizontal_kernel: &[i32; 9],
-    vertical_kernel: &[i32; 9],
-    f: F,
-) -> Image<Q>
-where
-    P: Pixel<Subpixel = u8> + WithChannel<u16> + WithChannel<i16>,
-    Q: Pixel,
-    ChannelMap<P, u16>: HasBlack,
-    F: Fn(ChannelMap<P, u16>) -> Q,
-{
-    let horizontal: Image<ChannelMap<P, i16>> = filter3x3::<_, _, i16>(image, horizontal_kernel);
-    let vertical: Image<ChannelMap<P, i16>> = filter3x3::<_, _, i16>(image, vertical_kernel);
-
-    let (width, height) = image.dimensions();
-    let mut out = Image::<Q>::new(width, height);
-
-    // This would be more concise using itertools::multizip over image pixels, but that increased runtime by around 20%
-    for y in 0..height {
-        for x in 0..width {
-            // JUSTIFICATION
-            //  Benefit
-            //      Using checked indexing here makes this sobel_gradients 1.1x slower,
-            //      as measured by bench_sobel_gradients
-            //  Correctness
-            //      x and y are in bounds for image by construction,
-            //      vertical and horizontal are the result of calling filter3x3 on image,
-            //      and filter3x3 returns an image of the same size as its input
-            let (h, v) = unsafe {
-                (
-                    horizontal.unsafe_get_pixel(x, y),
-                    vertical.unsafe_get_pixel(x, y),
-                )
-            };
-            let mut p = ChannelMap::<P, u16>::black();
-
-            for (h, v, p) in multizip((h.channels(), v.channels(), p.channels_mut())) {
-                *p = gradient_magnitude(*h as f32, *v as f32);
-            }
-
-            // JUSTIFICATION
-            //  Benefit
-            //      Using checked indexing here makes this sobel_gradients 1.1x slower,
-            //      as measured by bench_sobel_gradients
-            //  Correctness
-            //      x and y are in bounds for image by construction,
-            //      and out has the same dimensions
-            unsafe {
-                out.unsafe_put_pixel(x, y, f(p));
-            }
-        }
-    }
-
-    out
-}
-
-// TODO: Returns directions as well as magnitudes.
-// TODO: Support filtering without allocating a fresh image - filtering functions could
-// TODO: take some kind of pixel-sink. This would allow us to compute gradient magnitudes
-// TODO: and directions without allocating intermediates for vertical and horizontal gradients.
-#[cfg(feature = "rayon")]
-#[cfg_attr(docsrs, doc(cfg(feature = "rayon")))]
-/// Similar to [`gradients`]. This version uses rayon to parallelize the computation.
-fn gradients_parallel<P, F, Q>(
-    image: &Image<P>,
-    horizontal_kernel: &[i32; 9],
-    vertical_kernel: &[i32; 9],
-    f: F,
-) -> Image<Q>
-where
-    P: Pixel<Subpixel = u8> + WithChannel<u16> + WithChannel<i16> + Send + Sync,
-    <P as WithChannel<i16>>::Pixel: Send + Sync,
-    Q: Pixel,
-    ChannelMap<P, u16>: HasBlack,
-    F: Fn(ChannelMap<P, u16>) -> Q,
-{
-    let horizontal: Image<ChannelMap<P, i16>> =
-        filter3x3_parallel::<_, _, i16>(image, horizontal_kernel);
-    let vertical: Image<ChannelMap<P, i16>> =
-        filter3x3_parallel::<_, _, i16>(image, vertical_kernel);
-
-    let (width, height) = image.dimensions();
-    let mut out = Image::<Q>::new(width, height);
-
-    // This would be more concise using itertools::multizip over image pixels, but that increased runtime by around 20%
-    for y in 0..height {
-        for x in 0..width {
-            // JUSTIFICATION
-            //  Benefit
-            //      Using checked indexing here makes this sobel_gradients 1.1x slower,
-            //      as measured by bench_sobel_gradients
-            //  Correctness
-            //      x and y are in bounds for image by construction,
-            //      vertical and horizontal are the result of calling filter3x3 on image,
-            //      and filter3x3 returns an image of the same size as its input
-            let (h, v) = unsafe {
-                (
-                    horizontal.unsafe_get_pixel(x, y),
-                    vertical.unsafe_get_pixel(x, y),
-                )
-            };
-            let mut p = ChannelMap::<P, u16>::black();
-
-            for (h, v, p) in multizip((h.channels(), v.channels(), p.channels_mut())) {
-                *p = gradient_magnitude(*h as f32, *v as f32);
-            }
-
-            // JUSTIFICATION
-            //  Benefit
-            //      Using checked indexing here makes this sobel_gradients 1.1x slower,
-            //      as measured by bench_sobel_gradients
-            //  Correctness
-            //      x and y are in bounds for image by construction,
-            //      and out has the same dimensions
-            unsafe {
-                out.unsafe_put_pixel(x, y, f(p));
-            }
-        }
-    }
-
-    out
-}
-
-#[inline]
-fn gradient_magnitude(dx: f32, dy: f32) -> u16 {
-    (dx.powi(2) + dy.powi(2)).sqrt() as u16
-=======
     gradients(
         image,
         kernel::SOBEL_HORIZONTAL_3X3,
         kernel::SOBEL_VERTICAL_3X3,
         f,
     )
->>>>>>> 092c3f1c
 }
 
 #[cfg(test)]
