--- conflicted
+++ resolved
@@ -1,10 +1,4 @@
-<<<<<<< HEAD
-#[cfg(feature = "rayon")]
-use super::filter3x3_parallel;
-use super::{filter3x3, gaussian_blur_f32};
-=======
 use super::{filter_clamped, gaussian_blur_f32};
->>>>>>> 092c3f1c
 use crate::{
     definitions::{Clamp, Image},
     kernel::Kernel,
@@ -17,15 +11,6 @@
 pub fn sharpen3x3(image: &GrayImage) -> GrayImage {
     let identity_minus_laplacian = Kernel::new(&[0, -1, 0, -1, 5, -1, 0, -1, 0], 3, 3);
     filter_clamped(image, identity_minus_laplacian)
-}
-
-/// Sharpens a grayscale image by applying a 3x3 approximation to the Laplacian.
-#[must_use = "the function does not modify the original image"]
-#[cfg(feature = "rayon")]
-#[cfg_attr(docsrs, doc(cfg(feature = "rayon")))]
-pub fn sharpen3x3_parallel(image: &GrayImage) -> GrayImage {
-    let identity_minus_laplacian = [0, -1, 0, -1, 5, -1, 0, -1, 0];
-    filter3x3_parallel(image, &identity_minus_laplacian)
 }
 
 /// Sharpens a grayscale image using a Gaussian as a low-pass filter.
