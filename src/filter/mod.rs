//! Functions for filtering images.

pub mod bilateral;
mod median;
pub use self::bilateral::bilateral_filter;
pub use self::median::median_filter;

mod sharpen;
pub use self::sharpen::*;

use image::{GenericImage, GenericImageView, GrayImage, Luma, Pixel, Primitive};

use crate::definitions::{Clamp, Image};
use crate::integral_image::{column_running_sum, row_running_sum};
use crate::kernel::{self, Kernel};
use crate::map::{ChannelMap, WithChannel};
use num::Num;

use std::cmp::{max, min};
use std::f32;

/// Convolves an 8bpp grayscale image with a kernel of width (2 * `x_radius` + 1)
/// and height (2 * `y_radius` + 1) whose entries are equal and
/// sum to one. i.e. each output pixel is the unweighted mean of
/// a rectangular region surrounding its corresponding input pixel.
/// We handle locations where the kernel would extend past the image's
/// boundary by treating the image as if its boundary pixels were
/// repeated indefinitely.
// TODO: for small kernels we probably want to do the convolution
// TODO: directly instead of using an integral image.
// TODO: more formats!
#[must_use = "the function does not modify the original image"]
pub fn box_filter(image: &GrayImage, x_radius: u32, y_radius: u32) -> Image<Luma<u8>> {
    let (width, height) = image.dimensions();
    let mut out = Image::new(width, height);
    if width == 0 || height == 0 {
        return out;
    }

    let kernel_width = 2 * x_radius + 1;
    let kernel_height = 2 * y_radius + 1;

    let mut row_buffer = vec![0; (width + 2 * x_radius) as usize];
    for y in 0..height {
        row_running_sum(image, y, &mut row_buffer, x_radius);
        let val = row_buffer[(2 * x_radius) as usize] / kernel_width;
        unsafe {
            debug_assert!(out.in_bounds(0, y));
            out.unsafe_put_pixel(0, y, Luma([val as u8]));
        }
        for x in 1..width {
            // TODO: This way we pay rounding errors for each of the
            // TODO: x and y convolutions. Is there a better way?
            let u = (x + 2 * x_radius) as usize;
            let l = (x - 1) as usize;
            let val = (row_buffer[u] - row_buffer[l]) / kernel_width;
            unsafe {
                debug_assert!(out.in_bounds(x, y));
                out.unsafe_put_pixel(x, y, Luma([val as u8]));
            }
        }
    }

    let mut col_buffer = vec![0; (height + 2 * y_radius) as usize];
    for x in 0..width {
        column_running_sum(&out, x, &mut col_buffer, y_radius);
        let val = col_buffer[(2 * y_radius) as usize] / kernel_height;
        unsafe {
            debug_assert!(out.in_bounds(x, 0));
            out.unsafe_put_pixel(x, 0, Luma([val as u8]));
        }
        for y in 1..height {
            let u = (y + 2 * y_radius) as usize;
            let l = (y - 1) as usize;
            let val = (col_buffer[u] - col_buffer[l]) / kernel_height;
            unsafe {
                debug_assert!(out.in_bounds(x, y));
                out.unsafe_put_pixel(x, y, Luma([val as u8]));
            }
        }
    }

    out
}

/// Returns 2d correlation of an image. Intermediate calculations are performed
/// at type K, and the results converted to pixel Q via f. Pads by continuity.
pub fn filter<P, K, F, Q>(image: &Image<P>, kernel: Kernel<K>, mut f: F) -> Image<Q>
where
    P: Pixel,
    <P as Pixel>::Subpixel: Into<K>,
    Q: Pixel,
    F: FnMut(K) -> Q::Subpixel,
    K: Copy + Num,
{
    let (width, height) = image.dimensions();
    let mut out = Image::<Q>::new(width, height);
    let zero = K::zero();
    let mut acc = vec![zero; P::CHANNEL_COUNT as usize];
    let (k_width, k_height) = (kernel.width as i64, kernel.height as i64);
    let (width, height) = (width as i64, height as i64);

    for y in 0..height {
        for x in 0..width {
            for k_y in 0..k_height {
                let y_p = min(height - 1, max(0, y + k_y - k_height / 2)) as u32;
                for k_x in 0..k_width {
                    let x_p = min(width - 1, max(0, x + k_x - k_width / 2)) as u32;

                    debug_assert!(image.in_bounds(x_p, y_p));
                    accumulate(
                        &mut acc,
                        unsafe { &image.unsafe_get_pixel(x_p, y_p) },
                        kernel.at(k_x as u32, k_y as u32),
                    );
                }
            }
            let out_channels = out.get_pixel_mut(x as u32, y as u32).channels_mut();
            for (a, c) in acc.iter_mut().zip(out_channels) {
                *c = f(*a);
                *a = zero;
            }
        }
    }
    out
}

#[cfg(feature = "rayon")]
#[doc = generate_parallel_doc_comment!("filter")]
pub fn filter_parallel<P, K, F, Q>(image: &Image<P>, kernel: Kernel<K>, f: F) -> Image<Q>
where
    P: Pixel + Sync,
    P::Subpixel: Into<K> + Sync,
    Q: Pixel + Send,
    F: Sync + Fn(K) -> Q::Subpixel,
    K: Copy + Num + Sync,
{
    use num::Zero;
    use rayon::prelude::*;

    let (k_width, k_height) = (kernel.width as i64, kernel.height as i64);
    let (width, height) = (image.width() as i64, image.height() as i64);

    let out_rows: Vec<Vec<_>> = (0..height)
        .into_par_iter()
        .map(|y| {
            let mut out_row = Vec::with_capacity(image.width() as usize);
            let mut out_pixel = vec![Q::Subpixel::zero(); Q::CHANNEL_COUNT as usize];
            let mut acc = vec![K::zero(); P::CHANNEL_COUNT as usize];

            for x in 0..width {
                for k_y in 0..k_height {
                    let y_p = min(height - 1, max(0, y + k_y - k_height / 2)) as u32;
                    for k_x in 0..k_width {
                        let x_p = min(width - 1, max(0, x + k_x - k_width / 2)) as u32;

                        debug_assert!(image.in_bounds(x_p, y_p));
                        accumulate(
                            &mut acc,
                            unsafe { &image.unsafe_get_pixel(x_p, y_p) },
                            kernel.at(k_x as u32, k_y as u32),
                        );
                    }
                }
                for (a, c) in acc.iter_mut().zip(out_pixel.iter_mut()) {
                    *c = f(*a);
                    *a = K::zero();
                }
                out_row.push(*Q::from_slice(&out_pixel));
                out_pixel.iter_mut().for_each(|ch| {
                    *ch = Q::Subpixel::zero();
                });
            }
            out_row
        })
        .collect();

    Image::from_fn(image.width(), image.height(), |x, y| {
        out_rows[y as usize][x as usize]
    })
}

#[inline]
fn gaussian_pdf(x: f32, sigma: f32) -> f32 {
    // Equation derived from <https://en.wikipedia.org/wiki/Gaussian_function>
    (sigma * (2.0 * f32::consts::PI).sqrt()).recip() * (-x.powi(2) / (2.0 * sigma.powi(2))).exp()
}

/// Construct a one dimensional float-valued kernel for performing a Gaussian blur
/// with standard deviation sigma.
fn gaussian_kernel_f32(sigma: f32) -> Vec<f32> {
    let kernel_radius = (2.0 * sigma).ceil() as usize;
    let mut kernel_data = vec![0.0; 2 * kernel_radius + 1];
    for i in 0..kernel_radius + 1 {
        let value = gaussian_pdf(i as f32, sigma);
        kernel_data[kernel_radius + i] = value;
        kernel_data[kernel_radius - i] = value;
    }
    let sum: f32 = kernel_data.iter().sum();
    kernel_data.iter_mut().for_each(|x| *x /= sum);

    kernel_data
}

/// Blurs an image using a Gaussian of standard deviation sigma.
/// The kernel used has type f32 and all intermediate calculations are performed
/// at this type.
///
/// # Panics
///
/// Panics if `sigma <= 0.0`.
// TODO: Integer type kernel, approximations via repeated box filter.
#[must_use = "the function does not modify the original image"]
pub fn gaussian_blur_f32<P>(image: &Image<P>, sigma: f32) -> Image<P>
where
    P: Pixel,
    <P as Pixel>::Subpixel: Into<f32> + Clamp<f32>,
{
    assert!(sigma > 0.0, "sigma must be > 0.0");
    let kernel = gaussian_kernel_f32(sigma);
    separable_filter_equal(image, &kernel)
}

/// Returns 2d correlation of view with the outer product of the 1d
/// kernels `h_kernel` and `v_kernel`.
#[must_use = "the function does not modify the original image"]
pub fn separable_filter<P, K>(image: &Image<P>, h_kernel: &[K], v_kernel: &[K]) -> Image<P>
where
    P: Pixel,
    <P as Pixel>::Subpixel: Into<K> + Clamp<K>,
    K: Num + Copy,
{
    assert_eq!(
        h_kernel.len(),
        v_kernel.len(),
        "the two 1D kernels must be the same length"
    );

    let h = horizontal_filter(image, h_kernel);
    vertical_filter(&h, v_kernel)
}

/// Returns 2d correlation of an image with the outer product of the 1d
/// kernel filter with itself.
#[must_use = "the function does not modify the original image"]
pub fn separable_filter_equal<P, K>(image: &Image<P>, kernel: &[K]) -> Image<P>
where
    P: Pixel,
    <P as Pixel>::Subpixel: Into<K> + Clamp<K>,
    K: Num + Copy,
{
    separable_filter(image, kernel, kernel)
}

/// Returns 2d correlation of an image with a row-major kernel. Intermediate calculations are
/// performed at type K, and the results clamped to subpixel type S. Pads by continuity.
///
/// A parallelized version of this function exists with [`filter_clamped_parallel`] when
/// the crate `rayon` feature is enabled.
pub fn filter_clamped<P, K, S>(image: &Image<P>, kernel: Kernel<K>) -> Image<ChannelMap<P, S>>
where
    P: WithChannel<S>,
    P::Subpixel: Into<K>,
    K: Num + Copy + From<<P as image::Pixel>::Subpixel>,
    S: Clamp<K> + Primitive,
{
    filter(image, kernel, |acc| S::clamp(acc))
}

#[cfg(feature = "rayon")]
#[doc = generate_parallel_doc_comment!("filter_clamped")]
pub fn filter_clamped_parallel<P, K, S>(
    image: &Image<P>,
    kernel: Kernel<K>,
) -> Image<ChannelMap<P, S>>
where
    P: Sync + WithChannel<S>,
    P::Subpixel: Into<K> + Sync,
    <P as WithChannel<S>>::Pixel: Send,
    K: Num + Copy + From<<P as image::Pixel>::Subpixel> + Sync,
    S: Clamp<K> + Primitive + Send,
{
<<<<<<< HEAD
    filter_parallel(image, kernel, |acc| S::clamp(acc))
=======
    filter_parallel(image, kernel, S::clamp)
>>>>>>> 5e00bd1a
}

/// Returns horizontal correlations between an image and a 1d kernel.
/// Pads by continuity. Intermediate calculations are performed at
/// type K.
#[must_use = "the function does not modify the original image"]
pub fn horizontal_filter<P, K>(image: &Image<P>, kernel: &[K]) -> Image<P>
where
    P: Pixel,
    <P as Pixel>::Subpixel: Into<K> + Clamp<K>,
    K: Num + Copy,
{
    // Don't replace this with a call to filter() without
    // checking the benchmark results. At the time of writing this
    // specialised implementation is faster.
    let (width, height) = image.dimensions();
    let mut out = Image::<P>::new(width, height);
    let zero = K::zero();
    let mut acc = vec![zero; P::CHANNEL_COUNT as usize];
    let k_width = kernel.len() as i32;
    let half_k = k_width / 2;

    // Typically the image side will be much larger than the kernel length.
    // In that case we can remove a lot of bounds checks for most pixels.
    if k_width >= width as i32 {
        for y in 0..height {
            for x in 0..width {
                for (i, k) in kernel.iter().enumerate() {
                    let x_unchecked = (x as i32) + i as i32 - half_k;
                    let x_p = max(0, min(x_unchecked, width as i32 - 1)) as u32;
                    debug_assert!(image.in_bounds(x_p, y));
                    let p = unsafe { image.unsafe_get_pixel(x_p, y) };
                    accumulate(&mut acc, &p, *k);
                }

                let out_channels = out.get_pixel_mut(x, y).channels_mut();
                clamp_and_reset::<P, K>(&mut acc, out_channels, zero);
            }
        }

        return out;
    }

    for y in 0..height {
        // Left margin - need to check lower bound only
        for x in 0..half_k {
            for (i, k) in kernel.iter().enumerate() {
                let x_unchecked = x + i as i32 - half_k;
                let x_p = max(0, x_unchecked) as u32;
                debug_assert!(image.in_bounds(x_p, y));
                let p = unsafe { image.unsafe_get_pixel(x_p, y) };
                accumulate(&mut acc, &p, *k);
            }

            let out_channels = out.get_pixel_mut(x as u32, y).channels_mut();
            clamp_and_reset::<P, K>(&mut acc, out_channels, zero);
        }

        // Neither margin - don't need bounds check on either side
        for x in half_k..(width as i32 - half_k) {
            for (i, k) in kernel.iter().enumerate() {
                let x_unchecked = x + i as i32 - half_k;
                let x_p = x_unchecked as u32;
                debug_assert!(image.in_bounds(x_p, y));
                let p = unsafe { image.unsafe_get_pixel(x_p, y) };
                accumulate(&mut acc, &p, *k);
            }

            let out_channels = out.get_pixel_mut(x as u32, y).channels_mut();
            clamp_and_reset::<P, K>(&mut acc, out_channels, zero);
        }

        // Right margin - need to check upper bound only
        for x in (width as i32 - half_k)..(width as i32) {
            for (i, k) in kernel.iter().enumerate() {
                let x_unchecked = x + i as i32 - half_k;
                let x_p = min(x_unchecked, width as i32 - 1) as u32;
                debug_assert!(image.in_bounds(x_p, y));
                let p = unsafe { image.unsafe_get_pixel(x_p, y) };
                accumulate(&mut acc, &p, *k);
            }

            let out_channels = out.get_pixel_mut(x as u32, y).channels_mut();
            clamp_and_reset::<P, K>(&mut acc, out_channels, zero);
        }
    }

    out
}

/// Returns horizontal correlations between an image and a 1d kernel.
/// Pads by continuity.
#[must_use = "the function does not modify the original image"]
pub fn vertical_filter<P, K>(image: &Image<P>, kernel: &[K]) -> Image<P>
where
    P: Pixel,
    <P as Pixel>::Subpixel: Into<K> + Clamp<K>,
    K: Num + Copy,
{
    // Don't replace this with a call to filter() without
    // checking the benchmark results. At the time of writing this
    // specialised implementation is faster.
    let (width, height) = image.dimensions();
    let mut out = Image::<P>::new(width, height);
    let zero = K::zero();
    let mut acc = vec![zero; P::CHANNEL_COUNT as usize];
    let k_height = kernel.len() as i32;
    let half_k = k_height / 2;

    // Typically the image side will be much larger than the kernel length.
    // In that case we can remove a lot of bounds checks for most pixels.
    if k_height >= height as i32 {
        for y in 0..height {
            for x in 0..width {
                for (i, k) in kernel.iter().enumerate() {
                    let y_unchecked = (y as i32) + i as i32 - half_k;
                    let y_p = max(0, min(y_unchecked, height as i32 - 1)) as u32;
                    debug_assert!(image.in_bounds(x, y_p));
                    let p = unsafe { image.unsafe_get_pixel(x, y_p) };
                    accumulate(&mut acc, &p, *k);
                }

                let out_channels = out.get_pixel_mut(x, y).channels_mut();
                clamp_and_reset::<P, K>(&mut acc, out_channels, zero);
            }
        }

        return out;
    }

    // Top margin - need to check lower bound only
    for y in 0..half_k {
        for x in 0..width {
            for (i, k) in kernel.iter().enumerate() {
                let y_unchecked = y + i as i32 - half_k;
                let y_p = max(0, y_unchecked) as u32;
                debug_assert!(image.in_bounds(x, y_p));
                let p = unsafe { image.unsafe_get_pixel(x, y_p) };
                accumulate(&mut acc, &p, *k);
            }

            let out_channels = out.get_pixel_mut(x, y as u32).channels_mut();
            clamp_and_reset::<P, K>(&mut acc, out_channels, zero);
        }
    }

    // Neither margin - don't need bounds check on either side
    for y in half_k..(height as i32 - half_k) {
        for x in 0..width {
            for (i, k) in kernel.iter().enumerate() {
                let y_unchecked = y + i as i32 - half_k;
                let y_p = y_unchecked as u32;
                debug_assert!(image.in_bounds(x, y_p));
                let p = unsafe { image.unsafe_get_pixel(x, y_p) };
                accumulate(&mut acc, &p, *k);
            }

            let out_channels = out.get_pixel_mut(x, y as u32).channels_mut();
            clamp_and_reset::<P, K>(&mut acc, out_channels, zero);
        }
    }

    // Right margin - need to check upper bound only
    for y in (height as i32 - half_k)..(height as i32) {
        for x in 0..width {
            for (i, k) in kernel.iter().enumerate() {
                let y_unchecked = y + i as i32 - half_k;
                let y_p = min(y_unchecked, height as i32 - 1) as u32;
                debug_assert!(image.in_bounds(x, y_p));
                let p = unsafe { image.unsafe_get_pixel(x, y_p) };
                accumulate(&mut acc, &p, *k);
            }

            let out_channels = out.get_pixel_mut(x, y as u32).channels_mut();
            clamp_and_reset::<P, K>(&mut acc, out_channels, zero);
        }
    }

    out
}

fn accumulate<P, K>(acc: &mut [K], pixel: &P, weight: K)
where
    P: Pixel,
    <P as Pixel>::Subpixel: Into<K>,
    K: Num + Copy,
{
    for i in 0..(P::CHANNEL_COUNT as usize) {
        acc[i] = acc[i] + pixel.channels()[i].into() * weight;
    }
}

fn clamp_and_reset<P, K>(acc: &mut [K], out_channels: &mut [P::Subpixel], zero: K)
where
    P: Pixel,
    <P as Pixel>::Subpixel: Into<K> + Clamp<K>,
    K: Num + Copy,
{
    for (accumulator, pixel_channel) in acc.iter_mut().zip(out_channels.iter_mut()) {
        let clamped_pixel = P::Subpixel::clamp(*accumulator);
        *pixel_channel = clamped_pixel;
        *accumulator = zero;
    }
}

/// Calculates the Laplacian of an image.
///
/// The Laplacian is computed by filtering the image using the following 3x3 kernel:
/// ```notrust
/// 0, 1, 0,
/// 1,-4, 1,
/// 0, 1, 0
/// ```
#[must_use = "the function does not modify the original image"]
pub fn laplacian_filter(image: &GrayImage) -> Image<Luma<i16>> {
    filter_clamped(image, kernel::FOUR_LAPLACIAN_3X3)
}

#[must_use = "the function does not modify the original image"]
#[cfg(feature = "rayon")]
#[doc = generate_parallel_doc_comment!("laplacian_filter")]
pub fn laplacian_filter_parallel(image: &GrayImage) -> Image<Luma<i16>> {
    filter_clamped_parallel(image, kernel::FOUR_LAPLACIAN_3X3)
}

#[cfg(test)]
mod tests {
    use super::*;
    use crate::definitions::{Clamp, Image};
    use crate::utils::gray_bench_image;
    use image::{GrayImage, Luma};
    use std::cmp::{max, min};
    use test::black_box;

    #[test]
    fn test_laplacian() {
        let image = gray_image!(
            1, 2, 3;
            4, 5, 6;
            7, 8, 9);

        #[rustfmt::skip]
        let laplacian = Kernel::new(&[
            0, 1, 0,
            1, -4, 1,
            0, 1, 0
        ], 3, 3);

        let actual = laplacian_filter(&image);
        let expected = filter_clamped(&image, laplacian);
        assert_eq!(actual.as_ref(), expected.as_ref());
    }

    #[test]
    fn test_box_filter_handles_empty_images() {
        let _ = box_filter(&GrayImage::new(0, 0), 3, 3);
        let _ = box_filter(&GrayImage::new(1, 0), 3, 3);
        let _ = box_filter(&GrayImage::new(0, 1), 3, 3);
    }

    #[test]
    fn test_box_filter() {
        let image = gray_image!(
            1, 2, 3;
            4, 5, 6;
            7, 8, 9);

        // For this image we get the same answer from the two 1d
        // convolutions as from doing the 2d convolution in one step
        // (but we needn't in general, as in the former case we're
        // clipping to an integer value twice).
        let expected = gray_image!(
            2, 3, 3;
            4, 5, 5;
            6, 7, 7);

        assert_pixels_eq!(box_filter(&image, 1, 1), expected);
    }
    #[test]
    fn test_separable_filter() {
        let image = gray_image!(
            1, 2, 3;
            4, 5, 6;
            7, 8, 9);

        // Lazily copying the box_filter test case
        let expected = gray_image!(
            2, 3, 3;
            4, 5, 5;
            6, 7, 7);

        let kernel = [1f32 / 3f32; 3];
        let filtered = separable_filter_equal(&image, &kernel);

        assert_pixels_eq!(filtered, expected);
    }

    #[test]
    fn test_separable_filter_integer_kernel() {
        let image = gray_image!(
            1, 2, 3;
            4, 5, 6;
            7, 8, 9);

        let expected = gray_image!(
            21, 27, 33;
            39, 45, 51;
            57, 63, 69);

        let kernel = [1i32; 3];
        let filtered = separable_filter_equal(&image, &kernel);

        assert_pixels_eq!(filtered, expected);
    }

    /// Reference implementation of horizontal_filter. Used to validate
    /// the (presumably faster) actual implementation.
    fn horizontal_filter_reference(image: &GrayImage, kernel: &[f32]) -> GrayImage {
        let (width, height) = image.dimensions();
        let mut out = GrayImage::new(width, height);

        for y in 0..height {
            for x in 0..width {
                let mut acc = 0f32;

                for (i, k) in kernel.iter().enumerate() {
                    let mut x_unchecked = x as i32 + i as i32 - (kernel.len() / 2) as i32;
                    x_unchecked = max(0, x_unchecked);
                    x_unchecked = min(x_unchecked, width as i32 - 1);

                    let x_checked = x_unchecked as u32;
                    let color = image.get_pixel(x_checked, y)[0];
                    let weight = k;

                    acc += color as f32 * weight;
                }

                let clamped = <u8 as Clamp<f32>>::clamp(acc);
                out.put_pixel(x, y, Luma([clamped]));
            }
        }

        out
    }

    /// Reference implementation of vertical_filter. Used to validate
    /// the (presumably faster) actual implementation.
    fn vertical_filter_reference(image: &GrayImage, kernel: &[f32]) -> GrayImage {
        let (width, height) = image.dimensions();
        let mut out = GrayImage::new(width, height);

        for y in 0..height {
            for x in 0..width {
                let mut acc = 0f32;

                for (i, k) in kernel.iter().enumerate() {
                    let mut y_unchecked = y as i32 + i as i32 - (kernel.len() / 2) as i32;
                    y_unchecked = max(0, y_unchecked);
                    y_unchecked = min(y_unchecked, height as i32 - 1);

                    let y_checked = y_unchecked as u32;
                    let color = image.get_pixel(x, y_checked)[0];
                    let weight = k;

                    acc += color as f32 * weight;
                }

                let clamped = <u8 as Clamp<f32>>::clamp(acc);
                out.put_pixel(x, y, Luma([clamped]));
            }
        }

        out
    }

    macro_rules! test_against_reference_implementation {
        ($test_name:ident, $under_test:ident, $reference_impl:ident) => {
            #[test]
            fn $test_name() {
                // I think the interesting edge cases here are determined entirely
                // by the relative sizes of the kernel and the image side length, so
                // I'm just enumerating over small values instead of generating random
                // examples via quickcheck.
                for height in 0..5 {
                    for width in 0..5 {
                        for kernel_length in 0..15 {
                            let image = gray_bench_image(width, height);
                            let kernel: Vec<f32> =
                                (0..kernel_length).map(|i| i as f32 % 1.35).collect();

                            let expected = $reference_impl(&image, &kernel);
                            let actual = $under_test(&image, &kernel);

                            assert_pixels_eq!(actual, expected);
                        }
                    }
                }
            }
        };
    }

    test_against_reference_implementation!(
        test_horizontal_filter_matches_reference_implementation,
        horizontal_filter,
        horizontal_filter_reference
    );

    test_against_reference_implementation!(
        test_vertical_filter_matches_reference_implementation,
        vertical_filter,
        vertical_filter_reference
    );

    #[test]
    fn test_horizontal_filter() {
        let image = gray_image!(
            1, 4, 1;
            4, 7, 4;
            1, 4, 1);

        let expected = gray_image!(
            2, 2, 2;
            5, 5, 5;
            2, 2, 2);

        let kernel = [1f32 / 3f32; 3];
        let filtered = horizontal_filter(&image, &kernel);

        assert_pixels_eq!(filtered, expected);
    }

    #[test]
    fn test_horizontal_filter_with_kernel_wider_than_image_does_not_panic() {
        let image = gray_image!(
            1, 4, 1;
            4, 7, 4;
            1, 4, 1);

        let kernel = [1f32 / 10f32; 10];
        black_box(horizontal_filter(&image, &kernel));
    }
    #[test]
    fn test_vertical_filter() {
        let image = gray_image!(
            1, 4, 1;
            4, 7, 4;
            1, 4, 1);

        let expected = gray_image!(
            2, 5, 2;
            2, 5, 2;
            2, 5, 2);

        let kernel = [1f32 / 3f32; 3];
        let filtered = vertical_filter(&image, &kernel);

        assert_pixels_eq!(filtered, expected);
    }

    #[test]
    fn test_vertical_filter_with_kernel_taller_than_image_does_not_panic() {
        let image = gray_image!(
            1, 4, 1;
            4, 7, 4;
            1, 4, 1);

        let kernel = [1f32 / 10f32; 10];
        black_box(vertical_filter(&image, &kernel));
    }
    #[test]
    fn test_filter_clamped_with_results_outside_input_channel_range() {
        #[rustfmt::skip]
        let kernel: Kernel<i32> = Kernel::new(&[
            -1, 0, 1,
            -2, 0, 2,
            -1, 0, 1
        ], 3, 3);

        let image = gray_image!(
            3, 2, 1;
            6, 5, 4;
            9, 8, 7);

        let expected = gray_image!(type: i16,
            -4, -8, -4;
            -4, -8, -4;
            -4, -8, -4
        );

        let filtered = filter_clamped(&image, kernel);
        assert_pixels_eq!(filtered, expected);
    }

    #[test]
    #[cfg(feature = "rayon")]
    fn test_filter_clamped_parallel_with_results_outside_input_channel_range() {
        #[rustfmt::skip]
            let kernel: Kernel<i32> = Kernel::new(&[
            -1, 0, 1,
            -2, 0, 2,
            -1, 0, 1
        ], 3, 3);

        let image = gray_image!(
            3, 2, 1;
            6, 5, 4;
            9, 8, 7);

        let expected = gray_image!(type: i16,
            -4, -8, -4;
            -4, -8, -4;
            -4, -8, -4
        );

        let filtered = filter_clamped_parallel(&image, kernel);
        assert_pixels_eq!(filtered, expected);
    }

    #[test]
    #[should_panic]
    fn test_kernel_must_be_nonempty() {
        let k: &[u8] = &[];
        let _ = Kernel::new(k, 0, 0);
    }

    #[test]
    fn test_kernel_filter_with_even_kernel_side() {
        let image = gray_image!(
            3, 2;
            4, 1);

        let k = &[1u8, 2u8];
        let kernel = Kernel::new(k, 2, 1);
        let filtered = filter(&image, kernel, |x| x);

        let expected = gray_image!(
             9,  7;
            12,  6);

        assert_pixels_eq!(filtered, expected);
    }

    #[test]
    fn test_kernel_filter_with_empty_image() {
        let image = gray_image!();

        let k = &[2u8];
        let kernel = Kernel::new(k, 1, 1);
        let filtered = filter(&image, kernel, |x| x);

        let expected = gray_image!();
        assert_pixels_eq!(filtered, expected);
    }

    #[test]
    fn test_kernel_filter_with_kernel_dimensions_larger_than_image() {
        let image = gray_image!(
            9, 4;
            8, 1);

        #[rustfmt::skip]
        let k: &[f32] = &[
            0.1, 0.2, 0.1,
            0.2, 0.4, 0.2,
            0.1, 0.2, 0.1
        ];
        let kernel = Kernel::new(k, 3, 3);
        let filtered: Image<Luma<u8>> = filter(&image, kernel, <u8 as Clamp<f32>>::clamp);

        let expected = gray_image!(
            11,  7;
            10,  5);

        assert_pixels_eq!(filtered, expected);
    }
    #[test]
    #[should_panic]
    fn test_gaussian_blur_f32_rejects_zero_sigma() {
        let image = gray_image!(
            1, 2, 3;
            4, 5, 6;
            7, 8, 9
        );
        let _ = gaussian_blur_f32(&image, 0.0);
    }

    #[test]
    #[should_panic]
    fn test_gaussian_blur_f32_rejects_negative_sigma() {
        let image = gray_image!(
            1, 2, 3;
            4, 5, 6;
            7, 8, 9
        );
        let _ = gaussian_blur_f32(&image, -0.5);
    }

    #[test]
    fn test_gaussian_on_u8_white_idempotent() {
        let image = Image::<Luma<u8>>::from_pixel(12, 12, Luma([255]));
        let image2 = gaussian_blur_f32(&image, 6f32);
        assert_pixels_eq_within!(image2, image, 0);
    }

    #[test]
    fn test_gaussian_on_f32_white_idempotent() {
        let image = Image::<Luma<f32>>::from_pixel(12, 12, Luma([1.0]));
        let image2 = gaussian_blur_f32(&image, 6f32);
        assert_pixels_eq_within!(image2, image, 1e-6);
    }
}

#[cfg(not(miri))]
#[cfg(test)]
mod proptests {
    use super::*;
    use crate::proptest_utils::arbitrary_image;
    use proptest::prelude::*;

    proptest! {
        #[test]
        fn proptest_box_filter(
            img in arbitrary_image::<Luma<u8>>(0..200, 0..200),
            x_radius in 0..100u32,
            y_radius in 0..100u32,
        ) {
            let out = box_filter(&img, x_radius, y_radius);
            assert_eq!(out.dimensions(), img.dimensions());
        }

        #[test]
        fn proptest_gaussian_blur_f32(
            img in arbitrary_image::<Luma<u8>>(0..20, 0..20),
            sigma in (0.0..150f32).prop_filter("contract", |&x| x > 0.0),
        ) {
            let out = gaussian_blur_f32(&img, sigma);
            assert_eq!(out.dimensions(), img.dimensions());
        }

        #[test]
        fn proptest_kernel_luma_f32(
            img in arbitrary_image::<Luma<f32>>(0..30, 0..30),
            ker in arbitrary_image::<Luma<f32>>(1..20, 1..20),
        ) {
            let kernel = Kernel::new(&ker, ker.width(), ker.height());
            let out: Image<Luma<f32>> = filter(&img, kernel, |x| {
                x
            });
            assert_eq!(out.dimensions(), img.dimensions());
        }

        #[test]
        fn proptest_horizontal_filter_luma_f32(
            img in arbitrary_image::<Luma<f32>>(0..50, 0..50),
            ker in proptest::collection::vec(any::<f32>(), 0..50),
        ) {
            let out = horizontal_filter(&img, &ker);
            assert_eq!(out.dimensions(), img.dimensions());
        }

        #[test]
        fn proptest_vertical_filter_luma_f32(
            img in arbitrary_image::<Luma<f32>>(0..50, 0..50),
            ker in proptest::collection::vec(any::<f32>(), 0..50),
        ) {
            let out = vertical_filter(&img, &ker);
            assert_eq!(out.dimensions(), img.dimensions());
        }

        #[test]
        fn proptest_laplacian_filter(
            img in arbitrary_image::<Luma<u8>>(0..120, 0..120),
        ) {
            let out = laplacian_filter(&img);
            assert_eq!(out.dimensions(), img.dimensions());
        }
    }
}

#[cfg(not(miri))]
#[cfg(test)]
mod benches {
    use super::*;
    use crate::definitions::Image;
    use crate::utils::{gray_bench_image, rgb_bench_image};
    use image::imageops::blur;
    use image::{GenericImage, Luma, Rgb};
    use test::{black_box, Bencher};

    #[bench]
    fn bench_box_filter(b: &mut Bencher) {
        let image = gray_bench_image(500, 500);
        b.iter(|| {
            let filtered = box_filter(&image, 7, 7);
            black_box(filtered);
        });
    }

    #[bench]
    fn bench_separable_filter(b: &mut Bencher) {
        let image = gray_bench_image(300, 300);
        let h_kernel = [1f32 / 5f32; 5];
        let v_kernel = [0.1f32, 0.4f32, 0.3f32, 0.1f32, 0.1f32];
        b.iter(|| {
            let filtered = separable_filter(&image, &h_kernel, &v_kernel);
            black_box(filtered);
        });
    }

    #[bench]
    fn bench_horizontal_filter(b: &mut Bencher) {
        let image = gray_bench_image(500, 500);
        let kernel = [1f32 / 5f32; 5];
        b.iter(|| {
            let filtered = horizontal_filter(&image, &kernel);
            black_box(filtered);
        });
    }

    #[bench]
    fn bench_vertical_filter(b: &mut Bencher) {
        let image = gray_bench_image(500, 500);
        let kernel = [1f32 / 5f32; 5];
        b.iter(|| {
            let filtered = vertical_filter(&image, &kernel);
            black_box(filtered);
        });
    }

    macro_rules! bench_filter_clamped_gray {
        ($name:ident, $kernel_size:expr, $image_size:expr, $function_name:ident) => {
            #[bench]
            fn $name(b: &mut Bencher) {
                let image =
                    GrayImage::from_fn($image_size, $image_size, |x, y| Luma([(x + y % 3) as u8]));

                let kernel: Vec<i32> = (0..$kernel_size * $kernel_size).collect();
                let kernel = Kernel::new(&kernel, $kernel_size, $kernel_size);
                b.iter(|| {
                    let filtered: Image<Luma<i16>> = $function_name::<_, _, i16>(&image, kernel);
                    black_box(filtered);
                });
            }
        };
    }

    bench_filter_clamped_gray!(bench_filter_clamped_gray_3x3, 3, 300, filter_clamped);
    bench_filter_clamped_gray!(bench_filter_clamped_gray_5x5, 5, 300, filter_clamped);
    bench_filter_clamped_gray!(bench_filter_clamped_gray_7x7, 7, 300, filter_clamped);

    bench_filter_clamped_gray!(
        bench_filter_clamped_parallel_gray_3x3,
        3,
        300,
        filter_clamped_parallel
    );
    bench_filter_clamped_gray!(
        bench_filter_clamped_parallel_gray_5x5,
        5,
        300,
        filter_clamped_parallel
    );
    bench_filter_clamped_gray!(
        bench_filter_clamped_parallel_gray_7x7,
        7,
        300,
        filter_clamped_parallel
    );

    /// Baseline implementation of Gaussian blur is that provided by image::imageops.
    /// We can also use this to validate correctness of any implementations we add here.
    fn gaussian_baseline_rgb<I>(image: &I, stdev: f32) -> Image<Rgb<u8>>
    where
        I: GenericImage<Pixel = Rgb<u8>>,
    {
        blur(image, stdev)
    }

    #[bench]
    #[ignore] // Gives a baseline performance using code from another library
    fn bench_baseline_gaussian_stdev_1(b: &mut Bencher) {
        let image = rgb_bench_image(100, 100);
        b.iter(|| {
            let blurred = gaussian_baseline_rgb(&image, 1f32);
            black_box(blurred);
        });
    }

    #[bench]
    #[ignore] // Gives a baseline performance using code from another library
    fn bench_baseline_gaussian_stdev_3(b: &mut Bencher) {
        let image = rgb_bench_image(100, 100);
        b.iter(|| {
            let blurred = gaussian_baseline_rgb(&image, 3f32);
            black_box(blurred);
        });
    }

    #[bench]
    #[ignore] // Gives a baseline performance using code from another library
    fn bench_baseline_gaussian_stdev_10(b: &mut Bencher) {
        let image = rgb_bench_image(100, 100);
        b.iter(|| {
            let blurred = gaussian_baseline_rgb(&image, 10f32);
            black_box(blurred);
        });
    }

    #[bench]
    fn bench_gaussian_f32_stdev_1(b: &mut Bencher) {
        let image = rgb_bench_image(100, 100);
        b.iter(|| {
            let blurred = gaussian_blur_f32(&image, 1f32);
            black_box(blurred);
        });
    }

    #[bench]
    fn bench_gaussian_f32_stdev_3(b: &mut Bencher) {
        let image = rgb_bench_image(100, 100);
        b.iter(|| {
            let blurred = gaussian_blur_f32(&image, 3f32);
            black_box(blurred);
        });
    }

    #[bench]
    fn bench_gaussian_f32_stdev_10(b: &mut Bencher) {
        let image = rgb_bench_image(100, 100);
        b.iter(|| {
            let blurred = gaussian_blur_f32(&image, 10f32);
            black_box(blurred);
        });
    }
}<|MERGE_RESOLUTION|>--- conflicted
+++ resolved
@@ -280,11 +280,7 @@
     K: Num + Copy + From<<P as image::Pixel>::Subpixel> + Sync,
     S: Clamp<K> + Primitive + Send,
 {
-<<<<<<< HEAD
-    filter_parallel(image, kernel, |acc| S::clamp(acc))
-=======
     filter_parallel(image, kernel, S::clamp)
->>>>>>> 5e00bd1a
 }
 
 /// Returns horizontal correlations between an image and a 1d kernel.
