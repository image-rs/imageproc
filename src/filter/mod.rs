//! Functions for filtering images.

mod median;
pub use self::median::median_filter;

mod sharpen;
pub use self::sharpen::*;

use image::{GenericImage, GenericImageView, GrayImage, ImageBuffer, Luma, Pixel, Primitive};

use crate::definitions::{Clamp, Image};
use crate::integral_image::{column_running_sum, row_running_sum};
use crate::kernel::{self, Kernel};
use crate::map::{ChannelMap, WithChannel};
use num::Num;

use std::cmp::{max, min};
use std::f32;

#[cfg(feature = "rayon")]
use rayon::prelude::*;

/// Denoise 8-bit grayscale image using bilateral filtering.
///
/// # Arguments
///
/// * `image` - Grayscale image to be filtered.
/// * `window_size` - Window size for filtering.
/// * `sigma_color` - Standard deviation for grayscale distance. A larger value results
///     in averaging of pixels with larger grayscale differences.
/// * `sigma_spatial` - Standard deviation for range distance. A larger value results in
///     averaging of pixels separated by larger distances.
///
/// This is a denoising filter designed to preserve edges. It averages pixels based on their spatial
/// closeness and radiometric similarity \[1\]. Spatial closeness is measured by the Gaussian function
/// of the Euclidean distance between two pixels with user-specified standard deviation
/// (`sigma_spatial`). Radiometric similarity is measured by the Gaussian function of the difference
/// between two grayscale values with user-specified standard deviation (`sigma_color`).
///
/// # References
///
///   \[1\] C. Tomasi and R. Manduchi. "Bilateral Filtering for Gray and Color
///        Images." IEEE International Conference on Computer Vision (1998)
///        839-846. DOI: 10.1109/ICCV.1998.710815
///
/// # Panics
///
/// 1. If `image.width() > i32::MAX as u32` or `image.height() > i32::MAX as u32`.
/// 2. If `image.is_empty()`.
///
/// # Examples
///
/// ```
/// use imageproc::filter::bilateral_filter;
/// use imageproc::utils::gray_bench_image;
/// let image = gray_bench_image(500, 500);
/// let filtered = bilateral_filter(&image, 10, 10., 3.);
/// ```
#[must_use = "the function does not modify the original image"]
pub fn bilateral_filter(
    image: &GrayImage,
    window_size: u32,
    sigma_color: f32,
    sigma_spatial: f32,
) -> Image<Luma<u8>> {
    /// Un-normalized Gaussian weights for look-up tables.
    fn gaussian_weight(x: f32, sigma_squared: f32) -> f32 {
        (-0.5 * x.powi(2) / sigma_squared).exp()
    }

    /// Create look-up table of Gaussian weights for color dimension.
    fn compute_color_lut(bins: u32, sigma: f32, max_value: f32) -> Vec<f32> {
        let step_size = max_value / bins as f32;
        let sigma_squared = sigma.powi(2);
        (0..bins)
            .map(|x| x as f32 * step_size)
            .map(|x| gaussian_weight(x, sigma_squared))
            .collect()
    }

    /// Create look-up table of weights corresponding to flattened 2-D Gaussian kernel.
    fn compute_spatial_lut(window_size: u32, sigma: f32) -> Vec<f32> {
        let window_start = (-(window_size as f32) / 2.0).floor() as i32;
        let window_end = (window_size as f32 / 2.0).floor() as i32 + 1;
        let window_range = window_start..window_end;

        let cc = window_range.clone().cycle().take(window_range.len().pow(2));
        let n = window_size as usize + 1;
        let rr = window_range.flat_map(|i| std::iter::repeat(i).take(n));

        let sigma_squared = sigma.powi(2);
        rr.zip(cc)
            .map(|(r, c)| {
                let dist = ((r as f32).powi(2) + (c as f32).powi(2)).sqrt();
                gaussian_weight(dist, sigma_squared)
            })
            .collect()
    }

    let max_value = *image.iter().max().unwrap() as f32;
    let n_bins = 255u32; // for color or > 8-bit, make n_bins a user input for tuning accuracy.
    let color_lut = compute_color_lut(n_bins, sigma_color, max_value);
    let color_dist_scale = n_bins as f32 / max_value;
    let max_color_bin = (n_bins - 1) as usize;
    let range_lut = compute_spatial_lut(window_size, sigma_spatial);
    let window_size = window_size as i32;
    let window_extent = (window_size - 1) / 2;

    let (width, height) = image.dimensions();
    assert!(width <= i32::MAX as u32);
    assert!(height <= i32::MAX as u32);

    Image::from_fn(width, height, |col, row| {
        let mut total_val = 0f32;
        let mut total_weight = 0f32;
        debug_assert!(image.in_bounds(col, row));
        // Safety: `Image::from_fn` yields `col` in [0, width) and `row` in [0, height).
        let window_center_val = unsafe { image.unsafe_get_pixel(col, row)[0] } as i32;

        for window_row in -window_extent..window_extent + 1 {
            let window_row_abs =
                (row as i32 + window_row).clamp(0, height.saturating_sub(1) as i32) as u32;
            let kr = window_row + window_extent;
            for window_col in -window_extent..window_extent + 1 {
                let window_col_abs =
                    (col as i32 + window_col).clamp(0, width.saturating_sub(1) as i32) as u32;
                debug_assert!(image.in_bounds(window_col_abs, window_row_abs));
                // Safety: we clamped `window_row_abs` and `window_col_abs` to be in bounds.
                let val = unsafe { image.unsafe_get_pixel(window_col_abs, window_row_abs)[0] };

                let kc = window_col + window_extent;
                let range_bin = (kr * window_size + kc) as usize;
                let color_dist = (window_center_val - val as i32).abs() as f32;
                let color_bin = ((color_dist * color_dist_scale) as usize).min(max_color_bin);
                let weight = range_lut[range_bin] * color_lut[color_bin];
                total_val += val as f32 * weight;
                total_weight += weight;
            }
        }
        let new_val = (total_val / total_weight).round() as u8;
        Luma([new_val])
    })
}

/// Convolves an 8bpp grayscale image with a kernel of width (2 * `x_radius` + 1)
/// and height (2 * `y_radius` + 1) whose entries are equal and
/// sum to one. i.e. each output pixel is the unweighted mean of
/// a rectangular region surrounding its corresponding input pixel.
/// We handle locations where the kernel would extend past the image's
/// boundary by treating the image as if its boundary pixels were
/// repeated indefinitely.
// TODO: for small kernels we probably want to do the convolution
// TODO: directly instead of using an integral image.
// TODO: more formats!
#[must_use = "the function does not modify the original image"]
pub fn box_filter(image: &GrayImage, x_radius: u32, y_radius: u32) -> Image<Luma<u8>> {
    let (width, height) = image.dimensions();
    let mut out = ImageBuffer::new(width, height);
    if width == 0 || height == 0 {
        return out;
    }

    let kernel_width = 2 * x_radius + 1;
    let kernel_height = 2 * y_radius + 1;

    let mut row_buffer = vec![0; (width + 2 * x_radius) as usize];
    for y in 0..height {
        row_running_sum(image, y, &mut row_buffer, x_radius);
        let val = row_buffer[(2 * x_radius) as usize] / kernel_width;
        unsafe {
            debug_assert!(out.in_bounds(0, y));
            out.unsafe_put_pixel(0, y, Luma([val as u8]));
        }
        for x in 1..width {
            // TODO: This way we pay rounding errors for each of the
            // TODO: x and y convolutions. Is there a better way?
            let u = (x + 2 * x_radius) as usize;
            let l = (x - 1) as usize;
            let val = (row_buffer[u] - row_buffer[l]) / kernel_width;
            unsafe {
                debug_assert!(out.in_bounds(x, y));
                out.unsafe_put_pixel(x, y, Luma([val as u8]));
            }
        }
    }

    let mut col_buffer = vec![0; (height + 2 * y_radius) as usize];
    for x in 0..width {
        column_running_sum(&out, x, &mut col_buffer, y_radius);
        let val = col_buffer[(2 * y_radius) as usize] / kernel_height;
        unsafe {
            debug_assert!(out.in_bounds(x, 0));
            out.unsafe_put_pixel(x, 0, Luma([val as u8]));
        }
        for y in 1..height {
            let u = (y + 2 * y_radius) as usize;
            let l = (y - 1) as usize;
            let val = (col_buffer[u] - col_buffer[l]) / kernel_height;
            unsafe {
                debug_assert!(out.in_bounds(x, y));
                out.unsafe_put_pixel(x, y, Luma([val as u8]));
            }
        }
    }

    out
}

/// Returns 2d correlation of an image. Intermediate calculations are performed
/// at type K, and the results converted to pixel Q via f. Pads by continuity.
pub fn filter<P, K, F, Q>(image: &Image<P>, kernel: Kernel<K>, mut f: F) -> Image<Q>
where
    P: Pixel,
    <P as Pixel>::Subpixel: Into<K>,
    Q: Pixel,
    F: FnMut(&mut Q::Subpixel, K),
    K: num::Num + Copy,
{
    let (width, height) = image.dimensions();
    let mut out = Image::<Q>::new(width, height);
    let num_channels = P::CHANNEL_COUNT as usize;
    let zero = K::zero();
    let mut acc = vec![zero; num_channels];

    let (k_width, k_height) = (kernel.width, kernel.height);

    let (width, height, k_width, k_height) =
        (width as i64, height as i64, k_width as i64, k_height as i64);

    for y in 0..height {
        for x in 0..width {
            for k_y in 0..k_height {
                let y_p = min(height - 1, max(0, y + k_y - k_height / 2)) as u32;
                for k_x in 0..k_width {
                    let x_p = min(width - 1, max(0, x + k_x - k_width / 2)) as u32;
                    accumulate(
                        &mut acc,
                        unsafe { &image.unsafe_get_pixel(x_p, y_p) },
                        *kernel.at(k_x as u32, k_y as u32),
                    );
                }
            }
            let out_channels = out.get_pixel_mut(x as u32, y as u32).channels_mut();
            for (a, c) in acc.iter_mut().zip(out_channels.iter_mut()) {
                f(c, *a);
                *a = zero;
            }
        }
    }

<<<<<<< HEAD
    /// Returns 2d correlation of an image. Intermediate calculations are performed
    /// at type K, and the results converted to pixel Q via f. Pads by continuity.
    /// This version uses rayon to parallelize the computation.
    #[cfg(feature = "rayon")]
    pub fn filter_parallel<P, F, Q>(&self, image: &Image<P>, f: F) -> Image<Q>
    where
        P: Pixel + Sync,
        <P as Pixel>::Subpixel: Into<K> + Send + Sync,
        Q: Pixel + Send + Sync,
        <Q as Pixel>::Subpixel: Send,
        K: Sync,
        F: Fn(&mut Q::Subpixel, K) + Send + Sync,
    {
        let (width, height) = image.dimensions();
        let num_channels = P::CHANNEL_COUNT as usize;
        let zero = K::zero();
        let (k_width, k_height) = (self.width as i64, self.height as i64);
        let (width, height) = (width as i64, height as i64);

        let out = Image::<Q>::new(width as u32, height as u32);
        if width == 0 || height == 0 {
            return out;
        }

        let mut out_data = out.into_raw();

        out_data
            .par_chunks_mut(width as usize * num_channels)
            .enumerate()
            .for_each(|(y, out_row)| {
                let mut acc = vec![zero; num_channels];

                for x in 0..width {
                    for k_y in 0..k_height {
                        let y_p = min(height - 1, max(0, y as i64 + k_y - k_height / 2)) as u32;
                        for k_x in 0..k_width {
                            let x_p = min(width - 1, max(0, x + k_x - k_width / 2)) as u32;
                            debug_assert!(image.in_bounds(x_p, y_p));
                            debug_assert!(((k_y * k_width + k_x) as usize) < self.data.len());
                            let px = unsafe { &image.unsafe_get_pixel(x_p, y_p) };
                            let coefficient =
                                unsafe { *self.data.get_unchecked((k_y * k_width + k_x) as usize) };
                            accumulate(&mut acc, px, coefficient);
                        }
                    }

                    let pixel_slice = &mut out_row[(x as usize * num_channels)..][..num_channels];

                    for (a, c) in acc.iter_mut().zip(pixel_slice.iter_mut()) {
                        f(c, *a);
                        *a = zero;
                    }
                }
            });

        Image::<Q>::from_raw(width as u32, height as u32, out_data)
            .expect("failed to create output from raw data")
    }
=======
    out
>>>>>>> 092c3f1c
}

#[inline]
fn gaussian(x: f32, r: f32) -> f32 {
    ((2.0 * f32::consts::PI).sqrt() * r).recip() * (-x.powi(2) / (2.0 * r.powi(2))).exp()
}

/// Construct a one dimensional float-valued kernel for performing a Gaussian blur
/// with standard deviation sigma.
fn gaussian_kernel_f32(sigma: f32) -> Vec<f32> {
    let kernel_radius = (2.0 * sigma).ceil() as usize;
    let mut kernel_data = vec![0.0; 2 * kernel_radius + 1];
    for i in 0..kernel_radius + 1 {
        let value = gaussian(i as f32, sigma);
        kernel_data[kernel_radius + i] = value;
        kernel_data[kernel_radius - i] = value;
    }
    let sum: f32 = kernel_data.iter().sum();
    kernel_data.iter_mut().for_each(|x| *x /= sum);

    kernel_data
}

/// Blurs an image using a Gaussian of standard deviation sigma.
/// The kernel used has type f32 and all intermediate calculations are performed
/// at this type.
///
/// # Panics
///
/// Panics if `sigma <= 0.0`.
// TODO: Integer type kernel, approximations via repeated box filter.
#[must_use = "the function does not modify the original image"]
pub fn gaussian_blur_f32<P>(image: &Image<P>, sigma: f32) -> Image<P>
where
    P: Pixel,
    <P as Pixel>::Subpixel: Into<f32> + Clamp<f32>,
{
    assert!(sigma > 0.0, "sigma must be > 0.0");
    let kernel = gaussian_kernel_f32(sigma);
    separable_filter_equal(image, &kernel)
}

/// Returns 2d correlation of view with the outer product of the 1d
/// kernels `h_kernel` and `v_kernel`.
#[must_use = "the function does not modify the original image"]
pub fn separable_filter<P, K>(image: &Image<P>, h_kernel: &[K], v_kernel: &[K]) -> Image<P>
where
    P: Pixel,
    <P as Pixel>::Subpixel: Into<K> + Clamp<K>,
    K: Num + Copy,
{
    assert_eq!(
        h_kernel.len(),
        v_kernel.len(),
        "the two 1D kernels must be the same length"
    );

    let h = horizontal_filter(image, h_kernel);
    vertical_filter(&h, v_kernel)
}

/// Returns 2d correlation of an image with the outer product of the 1d
/// kernel filter with itself.
#[must_use = "the function does not modify the original image"]
pub fn separable_filter_equal<P, K>(image: &Image<P>, kernel: &[K]) -> Image<P>
where
    P: Pixel,
    <P as Pixel>::Subpixel: Into<K> + Clamp<K>,
    K: Num + Copy,
{
    separable_filter(image, kernel, kernel)
}

/// Returns 2d correlation of an image with a row-major kernel. Intermediate calculations are
/// performed at type K, and the results clamped to subpixel type S. Pads by continuity.
pub fn filter_clamped<P, K, S>(image: &Image<P>, kernel: Kernel<K>) -> Image<ChannelMap<P, S>>
where
    P::Subpixel: Into<K>,
    S: Clamp<K> + Primitive,
    P: WithChannel<S>,
    K: Num + Copy,
{
    filter(image, kernel, |channel, acc| *channel = S::clamp(acc))
}

/// Returns 2d correlation of an image with a 3x3 row-major kernel. Intermediate calculations are
/// performed at type K, and the results clamped to subpixel type S. Pads by continuity.
/// This version uses rayon to parallelize the computation.
#[must_use = "the function does not modify the original image"]
#[cfg(feature = "rayon")]
#[cfg_attr(docsrs, doc(cfg(feature = "rayon")))]
pub fn filter3x3_parallel<P, K, S>(image: &Image<P>, kernel: &[K]) -> Image<ChannelMap<P, S>>
where
    P::Subpixel: Into<K> + Send + Sync,
    S: Clamp<K> + Primitive + Send + Sync,
    P: WithChannel<S> + Send + Sync,
    <P as WithChannel<S>>::Pixel: Send + Sync,
    K: Num + Copy + Send + Sync,
{
    let kernel = Kernel::new(kernel, 3, 3);
    kernel.filter_parallel(image, |channel, acc| *channel = S::clamp(acc))
}

/// Returns horizontal correlations between an image and a 1d kernel.
/// Pads by continuity. Intermediate calculations are performed at
/// type K.
#[must_use = "the function does not modify the original image"]
pub fn horizontal_filter<P, K>(image: &Image<P>, kernel: &[K]) -> Image<P>
where
    P: Pixel,
    <P as Pixel>::Subpixel: Into<K> + Clamp<K>,
    K: Num + Copy,
{
    // Don't replace this with a call to filter() without
    // checking the benchmark results. At the time of writing this
    // specialised implementation is faster.
    let (width, height) = image.dimensions();
    let mut out = Image::<P>::new(width, height);
    let zero = K::zero();
    let mut acc = vec![zero; P::CHANNEL_COUNT as usize];
    let k_width = kernel.len() as i32;

    // Typically the image side will be much larger than the kernel length.
    // In that case we can remove a lot of bounds checks for most pixels.
    if k_width >= width as i32 {
        for y in 0..height {
            for x in 0..width {
                for (i, k) in kernel.iter().enumerate() {
                    let x_unchecked = (x as i32) + i as i32 - k_width / 2;
                    let x_p = max(0, min(x_unchecked, width as i32 - 1)) as u32;
                    debug_assert!(image.in_bounds(x_p, y));
                    let p = unsafe { image.unsafe_get_pixel(x_p, y) };
                    accumulate(&mut acc, &p, *k);
                }

                let out_channels = out.get_pixel_mut(x, y).channels_mut();
                for (a, c) in acc.iter_mut().zip(out_channels.iter_mut()) {
                    *c = <P as Pixel>::Subpixel::clamp(*a);
                    *a = zero;
                }
            }
        }

        return out;
    }

    let half_k = k_width / 2;

    for y in 0..height {
        // Left margin - need to check lower bound only
        for x in 0..half_k {
            for (i, k) in kernel.iter().enumerate() {
                let x_unchecked = x + i as i32 - k_width / 2;
                let x_p = max(0, x_unchecked) as u32;
                debug_assert!(image.in_bounds(x_p, y));
                let p = unsafe { image.unsafe_get_pixel(x_p, y) };
                accumulate(&mut acc, &p, *k);
            }

            let out_channels = out.get_pixel_mut(x as u32, y).channels_mut();
            for (a, c) in acc.iter_mut().zip(out_channels.iter_mut()) {
                *c = <P as Pixel>::Subpixel::clamp(*a);
                *a = zero;
            }
        }

        // Neither margin - don't need bounds check on either side
        for x in half_k..(width as i32 - half_k) {
            for (i, k) in kernel.iter().enumerate() {
                let x_unchecked = x + i as i32 - k_width / 2;
                let x_p = x_unchecked as u32;
                debug_assert!(image.in_bounds(x_p, y));
                let p = unsafe { image.unsafe_get_pixel(x_p, y) };
                accumulate(&mut acc, &p, *k);
            }

            let out_channels = out.get_pixel_mut(x as u32, y).channels_mut();
            for (a, c) in acc.iter_mut().zip(out_channels.iter_mut()) {
                *c = <P as Pixel>::Subpixel::clamp(*a);
                *a = zero;
            }
        }

        // Right margin - need to check upper bound only
        for x in (width as i32 - half_k)..(width as i32) {
            for (i, k) in kernel.iter().enumerate() {
                let x_unchecked = x + i as i32 - k_width / 2;
                let x_p = min(x_unchecked, width as i32 - 1) as u32;
                debug_assert!(image.in_bounds(x_p, y));
                let p = unsafe { image.unsafe_get_pixel(x_p, y) };
                accumulate(&mut acc, &p, *k);
            }

            let out_channels = out.get_pixel_mut(x as u32, y).channels_mut();
            for (a, c) in acc.iter_mut().zip(out_channels.iter_mut()) {
                *c = <P as Pixel>::Subpixel::clamp(*a);
                *a = zero;
            }
        }
    }

    out
}

/// Returns horizontal correlations between an image and a 1d kernel.
/// Pads by continuity.
#[must_use = "the function does not modify the original image"]
pub fn vertical_filter<P, K>(image: &Image<P>, kernel: &[K]) -> Image<P>
where
    P: Pixel,
    <P as Pixel>::Subpixel: Into<K> + Clamp<K>,
    K: Num + Copy,
{
    // Don't replace this with a call to filter() without
    // checking the benchmark results. At the time of writing this
    // specialised implementation is faster.
    let (width, height) = image.dimensions();
    let mut out = Image::<P>::new(width, height);
    let zero = K::zero();
    let mut acc = vec![zero; P::CHANNEL_COUNT as usize];
    let k_height = kernel.len() as i32;

    // Typically the image side will be much larger than the kernel length.
    // In that case we can remove a lot of bounds checks for most pixels.
    if k_height >= height as i32 {
        for y in 0..height {
            for x in 0..width {
                for (i, k) in kernel.iter().enumerate() {
                    let y_unchecked = (y as i32) + i as i32 - k_height / 2;
                    let y_p = max(0, min(y_unchecked, height as i32 - 1)) as u32;
                    debug_assert!(image.in_bounds(x, y_p));
                    let p = unsafe { image.unsafe_get_pixel(x, y_p) };
                    accumulate(&mut acc, &p, *k);
                }

                let out_channels = out.get_pixel_mut(x, y).channels_mut();
                for (a, c) in acc.iter_mut().zip(out_channels.iter_mut()) {
                    *c = <P as Pixel>::Subpixel::clamp(*a);
                    *a = zero;
                }
            }
        }

        return out;
    }

    let half_k = k_height / 2;

    // Top margin - need to check lower bound only
    for y in 0..half_k {
        for x in 0..width {
            for (i, k) in kernel.iter().enumerate() {
                let y_unchecked = y + i as i32 - k_height / 2;
                let y_p = max(0, y_unchecked) as u32;
                debug_assert!(image.in_bounds(x, y_p));
                let p = unsafe { image.unsafe_get_pixel(x, y_p) };
                accumulate(&mut acc, &p, *k);
            }

            let out_channels = out.get_pixel_mut(x, y as u32).channels_mut();
            for (a, c) in acc.iter_mut().zip(out_channels.iter_mut()) {
                *c = <P as Pixel>::Subpixel::clamp(*a);
                *a = zero;
            }
        }
    }

    // Neither margin - don't need bounds check on either side
    for y in half_k..(height as i32 - half_k) {
        for x in 0..width {
            for (i, k) in kernel.iter().enumerate() {
                let y_unchecked = y + i as i32 - k_height / 2;
                let y_p = y_unchecked as u32;
                debug_assert!(image.in_bounds(x, y_p));
                let p = unsafe { image.unsafe_get_pixel(x, y_p) };
                accumulate(&mut acc, &p, *k);
            }

            let out_channels = out.get_pixel_mut(x, y as u32).channels_mut();
            for (a, c) in acc.iter_mut().zip(out_channels.iter_mut()) {
                *c = <P as Pixel>::Subpixel::clamp(*a);
                *a = zero;
            }
        }
    }

    // Right margin - need to check upper bound only
    for y in (height as i32 - half_k)..(height as i32) {
        for x in 0..width {
            for (i, k) in kernel.iter().enumerate() {
                let y_unchecked = y + i as i32 - k_height / 2;
                let y_p = min(y_unchecked, height as i32 - 1) as u32;
                debug_assert!(image.in_bounds(x, y_p));
                let p = unsafe { image.unsafe_get_pixel(x, y_p) };
                accumulate(&mut acc, &p, *k);
            }

            let out_channels = out.get_pixel_mut(x, y as u32).channels_mut();
            for (a, c) in acc.iter_mut().zip(out_channels.iter_mut()) {
                *c = <P as Pixel>::Subpixel::clamp(*a);
                *a = zero;
            }
        }
    }

    out
}

fn accumulate<P, K>(acc: &mut [K], pixel: &P, weight: K)
where
    P: Pixel,
    <P as Pixel>::Subpixel: Into<K>,
    K: Num + Copy,
{
    for i in 0..(P::CHANNEL_COUNT as usize) {
        acc[i] = acc[i] + pixel.channels()[i].into() * weight;
    }
}

/// Calculates the Laplacian of an image.
///
/// The Laplacian is computed by filtering the image using the following 3x3 kernel:
/// ```notrust
/// 0, 1, 0,
/// 1, -4, 1,
/// 0, 1, 0
/// ```
#[must_use = "the function does not modify the original image"]
pub fn laplacian_filter(image: &GrayImage) -> Image<Luma<i16>> {
    filter_clamped(image, kernel::FOUR_LAPLACIAN_3X3)
}

/// Calculates the Laplacian of an image.
///
/// The Laplacian is computed by filtering the image using the following 3x3 kernel:
/// ```notrust
/// 0, 1, 0,
/// 1, -4, 1,
/// 0, 1, 0
/// ```
#[must_use = "the function does not modify the original image"]
#[cfg(feature = "rayon")]
#[cfg_attr(docsrs, doc(cfg(feature = "rayon")))]
pub fn laplacian_filter_parallel(image: &GrayImage) -> Image<Luma<i16>> {
    let kernel: [i16; 9] = [0, 1, 0, 1, -4, 1, 0, 1, 0];
    filter3x3_parallel(image, &kernel)
}

#[cfg(test)]
mod tests {
    use super::*;
    use crate::definitions::{Clamp, Image};
    use crate::utils::gray_bench_image;
    use image::{GrayImage, ImageBuffer, Luma};
    use std::cmp::{max, min};
    use test::black_box;

    #[test]
    fn test_bilateral_filter() {
        let image = gray_image!(
            1, 2, 3;
            4, 5, 6;
            7, 8, 9);
        let expect = gray_image!(
            2, 3, 4;
            5, 5, 6;
            6, 7, 8);
        let actual = bilateral_filter(&image, 3, 10., 3.);
        assert_pixels_eq!(expect, actual);
    }

    #[test]
    fn test_box_filter_handles_empty_images() {
        let _ = box_filter(&GrayImage::new(0, 0), 3, 3);
        let _ = box_filter(&GrayImage::new(1, 0), 3, 3);
        let _ = box_filter(&GrayImage::new(0, 1), 3, 3);
    }

    #[test]
    fn test_box_filter() {
        let image = gray_image!(
            1, 2, 3;
            4, 5, 6;
            7, 8, 9);

        // For this image we get the same answer from the two 1d
        // convolutions as from doing the 2d convolution in one step
        // (but we needn't in general, as in the former case we're
        // clipping to an integer value twice).
        let expected = gray_image!(
            2, 3, 3;
            4, 5, 5;
            6, 7, 7);

        assert_pixels_eq!(box_filter(&image, 1, 1), expected);
    }
    #[test]
    fn test_separable_filter() {
        let image = gray_image!(
            1, 2, 3;
            4, 5, 6;
            7, 8, 9);

        // Lazily copying the box_filter test case
        let expected = gray_image!(
            2, 3, 3;
            4, 5, 5;
            6, 7, 7);

        let kernel = [1f32 / 3f32; 3];
        let filtered = separable_filter_equal(&image, &kernel);

        assert_pixels_eq!(filtered, expected);
    }

    #[test]
    fn test_separable_filter_integer_kernel() {
        let image = gray_image!(
            1, 2, 3;
            4, 5, 6;
            7, 8, 9);

        let expected = gray_image!(
            21, 27, 33;
            39, 45, 51;
            57, 63, 69);

        let kernel = [1i32; 3];
        let filtered = separable_filter_equal(&image, &kernel);

        assert_pixels_eq!(filtered, expected);
    }

    /// Reference implementation of horizontal_filter. Used to validate
    /// the (presumably faster) actual implementation.
    fn horizontal_filter_reference(image: &GrayImage, kernel: &[f32]) -> GrayImage {
        let (width, height) = image.dimensions();
        let mut out = GrayImage::new(width, height);

        for y in 0..height {
            for x in 0..width {
                let mut acc = 0f32;

                for (i, k) in kernel.iter().enumerate() {
                    let mut x_unchecked = x as i32 + i as i32 - (kernel.len() / 2) as i32;
                    x_unchecked = max(0, x_unchecked);
                    x_unchecked = min(x_unchecked, width as i32 - 1);

                    let x_checked = x_unchecked as u32;
                    let color = image.get_pixel(x_checked, y)[0];
                    let weight = k;

                    acc += color as f32 * weight;
                }

                let clamped = <u8 as Clamp<f32>>::clamp(acc);
                out.put_pixel(x, y, Luma([clamped]));
            }
        }

        out
    }

    /// Reference implementation of vertical_filter. Used to validate
    /// the (presumably faster) actual implementation.
    fn vertical_filter_reference(image: &GrayImage, kernel: &[f32]) -> GrayImage {
        let (width, height) = image.dimensions();
        let mut out = GrayImage::new(width, height);

        for y in 0..height {
            for x in 0..width {
                let mut acc = 0f32;

                for (i, k) in kernel.iter().enumerate() {
                    let mut y_unchecked = y as i32 + i as i32 - (kernel.len() / 2) as i32;
                    y_unchecked = max(0, y_unchecked);
                    y_unchecked = min(y_unchecked, height as i32 - 1);

                    let y_checked = y_unchecked as u32;
                    let color = image.get_pixel(x, y_checked)[0];
                    let weight = k;

                    acc += color as f32 * weight;
                }

                let clamped = <u8 as Clamp<f32>>::clamp(acc);
                out.put_pixel(x, y, Luma([clamped]));
            }
        }

        out
    }

    macro_rules! test_against_reference_implementation {
        ($test_name:ident, $under_test:ident, $reference_impl:ident) => {
            #[test]
            fn $test_name() {
                // I think the interesting edge cases here are determined entirely
                // by the relative sizes of the kernel and the image side length, soz
                // I'm just enumerating over small values instead of generating random
                // examples via quickcheck.
                for height in 0..5 {
                    for width in 0..5 {
                        for kernel_length in 0..15 {
                            let image = gray_bench_image(width, height);
                            let kernel: Vec<f32> =
                                (0..kernel_length).map(|i| i as f32 % 1.35).collect();

                            let expected = $reference_impl(&image, &kernel);
                            let actual = $under_test(&image, &kernel);

                            assert_pixels_eq!(actual, expected);
                        }
                    }
                }
            }
        };
    }

    test_against_reference_implementation!(
        test_horizontal_filter_matches_reference_implementation,
        horizontal_filter,
        horizontal_filter_reference
    );

    test_against_reference_implementation!(
        test_vertical_filter_matches_reference_implementation,
        vertical_filter,
        vertical_filter_reference
    );

    #[test]
    fn test_horizontal_filter() {
        let image = gray_image!(
            1, 4, 1;
            4, 7, 4;
            1, 4, 1);

        let expected = gray_image!(
            2, 2, 2;
            5, 5, 5;
            2, 2, 2);

        let kernel = [1f32 / 3f32; 3];
        let filtered = horizontal_filter(&image, &kernel);

        assert_pixels_eq!(filtered, expected);
    }

    #[test]
    fn test_horizontal_filter_with_kernel_wider_than_image_does_not_panic() {
        let image = gray_image!(
            1, 4, 1;
            4, 7, 4;
            1, 4, 1);

        let kernel = [1f32 / 10f32; 10];
        black_box(horizontal_filter(&image, &kernel));
    }
    #[test]
    fn test_vertical_filter() {
        let image = gray_image!(
            1, 4, 1;
            4, 7, 4;
            1, 4, 1);

        let expected = gray_image!(
            2, 5, 2;
            2, 5, 2;
            2, 5, 2);

        let kernel = [1f32 / 3f32; 3];
        let filtered = vertical_filter(&image, &kernel);

        assert_pixels_eq!(filtered, expected);
    }

    #[test]
    fn test_vertical_filter_with_kernel_taller_than_image_does_not_panic() {
        let image = gray_image!(
            1, 4, 1;
            4, 7, 4;
            1, 4, 1);

        let kernel = [1f32 / 10f32; 10];
        black_box(vertical_filter(&image, &kernel));
    }
    #[test]
    fn test_filter_clamped_with_results_outside_input_channel_range() {
        #[rustfmt::skip]
        let kernel: Kernel<i32> = Kernel::new(&[
            -1, 0, 1,
            -2, 0, 2,
            -1, 0, 1
        ], 3, 3);

        let image = gray_image!(
            3, 2, 1;
            6, 5, 4;
            9, 8, 7);

        let expected = gray_image!(type: i16,
            -4, -8, -4;
            -4, -8, -4;
            -4, -8, -4
        );

        let filtered = filter_clamped(&image, kernel);
        assert_pixels_eq!(filtered, expected);
    }

    #[test]
    #[should_panic]
    fn test_kernel_must_be_nonempty() {
        let k: &[u8] = &[];
        let _ = Kernel::new(k, 0, 0);
    }

    #[test]
    fn test_kernel_filter_with_even_kernel_side() {
        let image = gray_image!(
            3, 2;
            4, 1);

        let k = &[1u8, 2u8];
        let kernel = Kernel::new(k, 2, 1);
        let filtered = filter(&image, kernel, |c, a| *c = a);

        let expected = gray_image!(
             9,  7;
            12,  6);

        assert_pixels_eq!(filtered, expected);
    }

    #[test]
    fn test_kernel_filter_with_empty_image() {
        let image = gray_image!();

        let k = &[2u8];
        let kernel = Kernel::new(k, 1, 1);
        let filtered = filter(&image, kernel, |c, a| *c = a);

        let expected = gray_image!();
        assert_pixels_eq!(filtered, expected);
    }

    #[test]
    fn test_kernel_filter_with_kernel_dimensions_larger_than_image() {
        let image = gray_image!(
            9, 4;
            8, 1);

        #[rustfmt::skip]
        let k: &[f32] = &[
            0.1, 0.2, 0.1,
            0.2, 0.4, 0.2,
            0.1, 0.2, 0.1
        ];
        let kernel = Kernel::new(k, 3, 3);
        let filtered: Image<Luma<u8>> =
            filter(&image, kernel, |c, a| *c = <u8 as Clamp<f32>>::clamp(a));

        let expected = gray_image!(
            11,  7;
            10,  5);

        assert_pixels_eq!(filtered, expected);
    }
    #[test]
    #[should_panic]
    fn test_gaussian_blur_f32_rejects_zero_sigma() {
        let image = gray_image!(
            1, 2, 3;
            4, 5, 6;
            7, 8, 9
        );
        let _ = gaussian_blur_f32(&image, 0.0);
    }

    #[test]
    #[should_panic]
    fn test_gaussian_blur_f32_rejects_negative_sigma() {
        let image = gray_image!(
            1, 2, 3;
            4, 5, 6;
            7, 8, 9
        );
        let _ = gaussian_blur_f32(&image, -0.5);
    }

    #[test]
    fn test_gaussian_on_u8_white_idempotent() {
        let image = ImageBuffer::<Luma<u8>, Vec<u8>>::from_pixel(12, 12, Luma([255]));
        let image2 = gaussian_blur_f32(&image, 6f32);
        assert_pixels_eq_within!(image2, image, 0);
    }

    #[test]
    fn test_gaussian_on_f32_white_idempotent() {
        let image = ImageBuffer::<Luma<f32>, Vec<f32>>::from_pixel(12, 12, Luma([1.0]));
        let image2 = gaussian_blur_f32(&image, 6f32);
        assert_pixels_eq_within!(image2, image, 1e-6);
    }
}

#[cfg(not(miri))]
#[cfg(test)]
mod proptests {
    use super::*;
    use crate::proptest_utils::arbitrary_image;
    use proptest::prelude::*;

    proptest! {
        #[test]
        fn proptest_bilateral_filter(
            img in arbitrary_image::<Luma<u8>>(1..40, 1..40),
            window_size in 0..25u32,
            sigma_color in any::<f32>(),
            sigma_spatial in any::<f32>(),
        ) {
            let out = bilateral_filter(&img, window_size, sigma_color, sigma_spatial);
            assert_eq!(out.dimensions(), img.dimensions());
        }

        #[test]
        fn proptest_box_filter(
            img in arbitrary_image::<Luma<u8>>(0..200, 0..200),
            x_radius in 0..100u32,
            y_radius in 0..100u32,
        ) {
            let out = box_filter(&img, x_radius, y_radius);
            assert_eq!(out.dimensions(), img.dimensions());
        }

        #[test]
        fn proptest_gaussian_blur_f32(
            img in arbitrary_image::<Luma<u8>>(0..20, 0..20),
            sigma in (0.0..150f32).prop_filter("contract", |&x| x > 0.0),
        ) {
            let out = gaussian_blur_f32(&img, sigma);
            assert_eq!(out.dimensions(), img.dimensions());
        }

        #[test]
        fn proptest_kernel_luma_f32(
            img in arbitrary_image::<Luma<f32>>(0..30, 0..30),
            ker in arbitrary_image::<Luma<f32>>(1..20, 1..20),
        ) {
            let kernel = Kernel::new(&ker, ker.width(), ker.height());
            let out: Image<Luma<f32>> = filter(&img, kernel, |dst, src| {
                *dst = src;
            });
            assert_eq!(out.dimensions(), img.dimensions());
        }

        #[test]
<<<<<<< HEAD
        fn proptest_filter3x3(
            img in arbitrary_image::<Luma<u8>>(0..50, 0..50),
            ker in proptest::collection::vec(any::<f32>(), 9),
        ) {
            let out: Image<Luma<f32>> = filter3x3(&img, &ker);
            assert_eq!(out.dimensions(), img.dimensions());
        }

        #[test]
        fn proptest_filter3x3_parallel(
            img in arbitrary_image::<Luma<u8>>(0..50, 0..50),
            ker in proptest::collection::vec(any::<f32>(), 9),
        ) {
            let out: Image<Luma<f32>> = filter3x3_parallel(&img, &ker);
            assert_eq!(out.dimensions(), img.dimensions());
        }

        #[test]
=======
>>>>>>> 092c3f1c
        fn proptest_horizontal_filter_luma_f32(
            img in arbitrary_image::<Luma<f32>>(0..50, 0..50),
            ker in proptest::collection::vec(any::<f32>(), 0..50),
        ) {
            let out = horizontal_filter(&img, &ker);
            assert_eq!(out.dimensions(), img.dimensions());
        }

        #[test]
        fn proptest_vertical_filter_luma_f32(
            img in arbitrary_image::<Luma<f32>>(0..50, 0..50),
            ker in proptest::collection::vec(any::<f32>(), 0..50),
        ) {
            let out = vertical_filter(&img, &ker);
            assert_eq!(out.dimensions(), img.dimensions());
        }

        #[test]
        fn proptest_laplacian_filter(
            img in arbitrary_image::<Luma<u8>>(0..120, 0..120),
        ) {
            let out = laplacian_filter(&img);
            assert_eq!(out.dimensions(), img.dimensions());
        }
    }
}

#[cfg(not(miri))]
#[cfg(test)]
mod benches {
    use super::*;
    use crate::definitions::Image;
    use crate::utils::{gray_bench_image, rgb_bench_image};
    use image::imageops::blur;
    use image::{GenericImage, ImageBuffer, Luma, Rgb};
    use test::{black_box, Bencher};

    #[bench]
    fn bench_bilateral_filter(b: &mut Bencher) {
        let image = gray_bench_image(500, 500);
        b.iter(|| {
            let filtered = bilateral_filter(&image, 10, 10., 3.);
            black_box(filtered);
        });
    }

    #[bench]
    fn bench_box_filter(b: &mut Bencher) {
        let image = gray_bench_image(500, 500);
        b.iter(|| {
            let filtered = box_filter(&image, 7, 7);
            black_box(filtered);
        });
    }

    #[bench]
    fn bench_separable_filter(b: &mut Bencher) {
        let image = gray_bench_image(300, 300);
        let h_kernel = [1f32 / 5f32; 5];
        let v_kernel = [0.1f32, 0.4f32, 0.3f32, 0.1f32, 0.1f32];
        b.iter(|| {
            let filtered = separable_filter(&image, &h_kernel, &v_kernel);
            black_box(filtered);
        });
    }

    #[bench]
    fn bench_horizontal_filter(b: &mut Bencher) {
        let image = gray_bench_image(500, 500);
        let kernel = [1f32 / 5f32; 5];
        b.iter(|| {
            let filtered = horizontal_filter(&image, &kernel);
            black_box(filtered);
        });
    }

    #[bench]
    fn bench_vertical_filter(b: &mut Bencher) {
        let image = gray_bench_image(500, 500);
        let kernel = [1f32 / 5f32; 5];
        b.iter(|| {
            let filtered = vertical_filter(&image, &kernel);
            black_box(filtered);
        });
    }

    #[bench]
    fn bench_filter_clamped_i32_filter(b: &mut Bencher) {
        let image = gray_bench_image(500, 500);
        #[rustfmt::skip]
        let kernel: Kernel<i32> = Kernel::new(&[
            -1, 0, 1,
            -2, 0, 2,
            -1, 0, 1
        ], 3, 3);

        b.iter(|| {
            let filtered: ImageBuffer<Luma<i16>, Vec<i16>> =
                filter_clamped::<_, _, i16>(&image, kernel);
            black_box(filtered);
        });
    }

    #[bench]
    fn bench_filter3x3_parallel_i32_filter(b: &mut Bencher) {
        let image = gray_bench_image(500, 500);
        #[rustfmt::skip]
            let kernel: Vec<i32> = vec![
            -1, 0, 1,
            -2, 0, 2,
            -1, 0, 1
        ];

        b.iter(|| {
            let filtered: ImageBuffer<Luma<i16>, Vec<i16>> =
                filter3x3_parallel::<_, _, i16>(&image, &kernel);
            black_box(filtered);
        });
    }

    /// Baseline implementation of Gaussian blur is that provided by image::imageops.
    /// We can also use this to validate correctness of any implementations we add here.
    fn gaussian_baseline_rgb<I>(image: &I, stdev: f32) -> Image<Rgb<u8>>
    where
        I: GenericImage<Pixel = Rgb<u8>>,
    {
        blur(image, stdev)
    }

    #[bench]
    #[ignore] // Gives a baseline performance using code from another library
    fn bench_baseline_gaussian_stdev_1(b: &mut Bencher) {
        let image = rgb_bench_image(100, 100);
        b.iter(|| {
            let blurred = gaussian_baseline_rgb(&image, 1f32);
            black_box(blurred);
        });
    }

    #[bench]
    #[ignore] // Gives a baseline performance using code from another library
    fn bench_baseline_gaussian_stdev_3(b: &mut Bencher) {
        let image = rgb_bench_image(100, 100);
        b.iter(|| {
            let blurred = gaussian_baseline_rgb(&image, 3f32);
            black_box(blurred);
        });
    }

    #[bench]
    #[ignore] // Gives a baseline performance using code from another library
    fn bench_baseline_gaussian_stdev_10(b: &mut Bencher) {
        let image = rgb_bench_image(100, 100);
        b.iter(|| {
            let blurred = gaussian_baseline_rgb(&image, 10f32);
            black_box(blurred);
        });
    }

    #[bench]
    fn bench_gaussian_f32_stdev_1(b: &mut Bencher) {
        let image = rgb_bench_image(100, 100);
        b.iter(|| {
            let blurred = gaussian_blur_f32(&image, 1f32);
            black_box(blurred);
        });
    }

    #[bench]
    fn bench_gaussian_f32_stdev_3(b: &mut Bencher) {
        let image = rgb_bench_image(100, 100);
        b.iter(|| {
            let blurred = gaussian_blur_f32(&image, 3f32);
            black_box(blurred);
        });
    }

    #[bench]
    fn bench_gaussian_f32_stdev_10(b: &mut Bencher) {
        let image = rgb_bench_image(100, 100);
        b.iter(|| {
            let blurred = gaussian_blur_f32(&image, 10f32);
            black_box(blurred);
        });
    }
}<|MERGE_RESOLUTION|>--- conflicted
+++ resolved
@@ -248,68 +248,69 @@
         }
     }
 
-<<<<<<< HEAD
-    /// Returns 2d correlation of an image. Intermediate calculations are performed
-    /// at type K, and the results converted to pixel Q via f. Pads by continuity.
-    /// This version uses rayon to parallelize the computation.
-    #[cfg(feature = "rayon")]
-    pub fn filter_parallel<P, F, Q>(&self, image: &Image<P>, f: F) -> Image<Q>
-    where
-        P: Pixel + Sync,
-        <P as Pixel>::Subpixel: Into<K> + Send + Sync,
-        Q: Pixel + Send + Sync,
-        <Q as Pixel>::Subpixel: Send,
-        K: Sync,
-        F: Fn(&mut Q::Subpixel, K) + Send + Sync,
-    {
-        let (width, height) = image.dimensions();
-        let num_channels = P::CHANNEL_COUNT as usize;
-        let zero = K::zero();
-        let (k_width, k_height) = (self.width as i64, self.height as i64);
-        let (width, height) = (width as i64, height as i64);
-
-        let out = Image::<Q>::new(width as u32, height as u32);
-        if width == 0 || height == 0 {
-            return out;
-        }
-
-        let mut out_data = out.into_raw();
-
-        out_data
-            .par_chunks_mut(width as usize * num_channels)
-            .enumerate()
-            .for_each(|(y, out_row)| {
-                let mut acc = vec![zero; num_channels];
-
-                for x in 0..width {
-                    for k_y in 0..k_height {
-                        let y_p = min(height - 1, max(0, y as i64 + k_y - k_height / 2)) as u32;
-                        for k_x in 0..k_width {
-                            let x_p = min(width - 1, max(0, x + k_x - k_width / 2)) as u32;
-                            debug_assert!(image.in_bounds(x_p, y_p));
-                            debug_assert!(((k_y * k_width + k_x) as usize) < self.data.len());
-                            let px = unsafe { &image.unsafe_get_pixel(x_p, y_p) };
-                            let coefficient =
-                                unsafe { *self.data.get_unchecked((k_y * k_width + k_x) as usize) };
-                            accumulate(&mut acc, px, coefficient);
-                        }
-                    }
-
-                    let pixel_slice = &mut out_row[(x as usize * num_channels)..][..num_channels];
-
-                    for (a, c) in acc.iter_mut().zip(pixel_slice.iter_mut()) {
-                        f(c, *a);
-                        *a = zero;
+    out
+}
+
+#[cfg(feature = "rayon")]
+#[cfg_attr(docsrs, doc(cfg(feature = "rayon")))]
+/// Returns 2d correlation of an image. Intermediate calculations are performed
+/// at type K, and the results converted to pixel Q via f. Pads by continuity.
+/// This version uses rayon to parallelize the computation.
+pub fn filter_parallel<P, K, F, Q>(image: &Image<P>, kernel: Kernel<K>, f: F) -> Image<Q>
+where
+    P: Pixel + Sync,
+    <P as Pixel>::Subpixel: Into<K> + Send + Sync,
+    Q: Pixel + Send + Sync,
+    <Q as Pixel>::Subpixel: Send,
+    K: num::Num + Copy + Send + Sync,
+    F: Fn(&mut Q::Subpixel, K) + Send + Sync,
+{
+    let (width, height) = image.dimensions();
+    let num_channels = P::CHANNEL_COUNT as usize;
+    let zero = K::zero();
+    let (k_width, k_height) = (kernel.width, kernel.height);
+    let (width, height) = (width as i64, height as i64);
+
+    let out = Image::<Q>::new(width as u32, height as u32);
+    if width == 0 || height == 0 {
+        return out;
+    }
+
+    let mut out_data = out.into_raw();
+
+    out_data
+        .par_chunks_mut(width as usize * num_channels)
+        .enumerate()
+        .for_each(|(y, out_row)| {
+            let mut acc = vec![zero; num_channels];
+
+            for x in 0..width {
+                for k_y in 0..k_height {
+                    let y_p = min(
+                        height - 1,
+                        max(0, y as i64 + k_y as i64 - k_height as i64 / 2),
+                    ) as u32;
+                    for k_x in 0..k_width {
+                        let x_p =
+                            min(width - 1, max(0, x + k_x as i64 - k_width as i64 / 2)) as u32;
+                        debug_assert!(image.in_bounds(x_p, y_p));
+                        let px = unsafe { &image.unsafe_get_pixel(x_p, y_p) };
+                        let coefficient = *kernel.at(k_x as u32, k_y as u32);
+                        accumulate(&mut acc, px, coefficient);
                     }
                 }
-            });
-
-        Image::<Q>::from_raw(width as u32, height as u32, out_data)
-            .expect("failed to create output from raw data")
-    }
-=======
-    out
->>>>>>> 092c3f1c
+
+                let pixel_slice = &mut out_row[(x as usize * num_channels)..][..num_channels];
+
+                for (a, c) in acc.iter_mut().zip(pixel_slice.iter_mut()) {
+                    f(c, *a);
+                    *a = zero;
+                }
+            }
+        });
+
+    Image::<Q>::from_raw(width as u32, height as u32, out_data)
+        .expect("failed to create output from raw data")
 }
 
 #[inline]
@@ -401,16 +402,19 @@
 #[must_use = "the function does not modify the original image"]
 #[cfg(feature = "rayon")]
 #[cfg_attr(docsrs, doc(cfg(feature = "rayon")))]
-pub fn filter3x3_parallel<P, K, S>(image: &Image<P>, kernel: &[K]) -> Image<ChannelMap<P, S>>
+pub fn filter_clamped_parallel<P, K, S>(
+    image: &Image<P>,
+    kernel: Kernel<K>,
+) -> Image<ChannelMap<P, S>>
 where
+    P: Sync,
     P::Subpixel: Into<K> + Send + Sync,
-    S: Clamp<K> + Primitive + Send + Sync,
-    P: WithChannel<S> + Send + Sync,
     <P as WithChannel<S>>::Pixel: Send + Sync,
+    S: Clamp<K> + Primitive + Send,
+    P: WithChannel<S>,
     K: Num + Copy + Send + Sync,
 {
-    let kernel = Kernel::new(kernel, 3, 3);
-    kernel.filter_parallel(image, |channel, acc| *channel = S::clamp(acc))
+    filter_parallel(image, kernel, |channel, acc| *channel = S::clamp(acc))
 }
 
 /// Returns horizontal correlations between an image and a 1d kernel.
@@ -654,8 +658,7 @@
 #[cfg(feature = "rayon")]
 #[cfg_attr(docsrs, doc(cfg(feature = "rayon")))]
 pub fn laplacian_filter_parallel(image: &GrayImage) -> Image<Luma<i16>> {
-    let kernel: [i16; 9] = [0, 1, 0, 1, -4, 1, 0, 1, 0];
-    filter3x3_parallel(image, &kernel)
+    filter_clamped_parallel(image, kernel::FOUR_LAPLACIAN_3X3)
 }
 
 #[cfg(test)]
@@ -1067,27 +1070,6 @@
         }
 
         #[test]
-<<<<<<< HEAD
-        fn proptest_filter3x3(
-            img in arbitrary_image::<Luma<u8>>(0..50, 0..50),
-            ker in proptest::collection::vec(any::<f32>(), 9),
-        ) {
-            let out: Image<Luma<f32>> = filter3x3(&img, &ker);
-            assert_eq!(out.dimensions(), img.dimensions());
-        }
-
-        #[test]
-        fn proptest_filter3x3_parallel(
-            img in arbitrary_image::<Luma<u8>>(0..50, 0..50),
-            ker in proptest::collection::vec(any::<f32>(), 9),
-        ) {
-            let out: Image<Luma<f32>> = filter3x3_parallel(&img, &ker);
-            assert_eq!(out.dimensions(), img.dimensions());
-        }
-
-        #[test]
-=======
->>>>>>> 092c3f1c
         fn proptest_horizontal_filter_luma_f32(
             img in arbitrary_image::<Luma<f32>>(0..50, 0..50),
             ker in proptest::collection::vec(any::<f32>(), 0..50),
@@ -1195,15 +1177,15 @@
     fn bench_filter3x3_parallel_i32_filter(b: &mut Bencher) {
         let image = gray_bench_image(500, 500);
         #[rustfmt::skip]
-            let kernel: Vec<i32> = vec![
+        let kernel: Kernel<i32> = Kernel::new(&[
             -1, 0, 1,
             -2, 0, 2,
             -1, 0, 1
-        ];
+        ], 3, 3);
 
         b.iter(|| {
             let filtered: ImageBuffer<Luma<i16>, Vec<i16>> =
-                filter3x3_parallel::<_, _, i16>(&image, &kernel);
+                filter_clamped_parallel::<_, _, i16>(&image, kernel);
             black_box(filtered);
         });
     }
