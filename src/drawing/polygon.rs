--- conflicted
+++ resolved
@@ -83,27 +83,7 @@
             }
         }
 
-<<<<<<< HEAD
         intersections.sort_unstable();
-        let mut i = 0;
-        loop {
-            // Handle points where multiple lines intersect
-            while i + 1 < intersections.len() && intersections[i] == intersections[i + 1] {
-                i += 1;
-            }
-            if i >= intersections.len() {
-                break;
-            }
-            if i + 1 == intersections.len() {
-                draw_if_in_bounds(canvas, intersections[i], y, color);
-                break;
-            }
-            let from = max(0, min(intersections[i], width as i32 - 1));
-            let to = max(0, min(intersections[i + 1], width as i32 - 1));
-            for x in from..to + 1 {
-                canvas.draw_pixel(x as u32, y as u32, color);
-=======
-        intersections.sort();
         intersections.chunks(2).for_each(|range| {
             let mut from = min(range[0], width as i32);
             let mut to = min(range[1], width as i32 - 1);
@@ -115,7 +95,6 @@
                 for x in from..to + 1 {
                     canvas.draw_pixel(x as u32, y as u32, color);
                 }
->>>>>>> ba30f540
             }
         });
 
