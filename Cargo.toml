--- conflicted
+++ resolved
@@ -18,27 +18,16 @@
 [dependencies]
 approx = "0.3.2"
 conv = "0.3.3"
-<<<<<<< HEAD
-image = { version = "0.23.0", default-features = false }
-itertools = "0.8.2"
-nalgebra = "0.21.0"
-num = "0.2.1"
-=======
 image = { version = "0.23.6", default-features = false }
 itertools = "0.9.0"
+nalgebra = "0.21.0"
 num = "0.3.0"
->>>>>>> b2518296
 rand = "0.7.3"
 rand_distr = "0.2.2"
 rusttype = "0.9.2"
 rayon = { version = "1.3.1", optional = true }
 quickcheck = { version = "0.9.2", optional = true }
-<<<<<<< HEAD
-sdl2 = { version = "0.33.0", optional = true, default-features = false, features = ["bundled"] }
-=======
 sdl2 = { version = "0.34.2", optional = true, default-features = false, features = ["bundled"] }
-rulinalg = "0.4.2"
->>>>>>> b2518296
 
 [dev-dependencies]
 assert_approx_eq = "1.1.0"
